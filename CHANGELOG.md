--- conflicted
+++ resolved
@@ -2,10 +2,7 @@
 
 This changelog is a work in progress and may contain notes for versions which have not actually been released. Check the [Releases](https://github.com/0xProject/0x-mesh/releases) page to see full release notes and more information about the latest released versions.
 
-<<<<<<< HEAD
-## v7.0.0-beta-0xv3
-=======
-## v6.0.1-beta
+## v7.0.1-beta-0xv3
 
 ### Bug fixes 🐞 
 
@@ -14,8 +11,7 @@
 - Fixed a bug in ETH JSON-RPC rate limiter where not all dates were being properly converted to UTC, causing Mesh to malfunction if the local time was a day earlier or later than UTC. ([#505](https://github.com/0xProject/0x-mesh/pull/505))
 
 
-## v6.0.0-beta
->>>>>>> f23357a1
+## v7.0.0-beta-0xv3
 
 ### Breaking changes 🛠 
 
