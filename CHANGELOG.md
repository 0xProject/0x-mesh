--- conflicted
+++ resolved
@@ -2,8 +2,6 @@
 
 This changelog is a work in progress and may contain notes for versions which have not actually been released. Check the [Releases](https://github.com/0xProject/0x-mesh/releases) page to see full release notes and more information about the latest released versions.
 
-<<<<<<< HEAD
-=======
 ## v5.0.0-beta
 
 ### Breaking changes 🛠 
@@ -20,7 +18,6 @@
 - Made `verbosity` field optional in the TypeScript `Config` type. ([#410](https://github.com/0xProject/0x-mesh/pull/410))
 - Fixed issue where we weren't re-validating orders potentially impacted by the balance increase of the recipient of an ERC20 or ERC721 transfer. ([#416](https://github.com/0xProject/0x-mesh/pull/416))
 
->>>>>>> d3f6cd4c
 ## v4.0.1-beta
 
 ### Bug fixes 🐞 
