# CHANGELOG

This changelog is a work in progress and may contain notes for versions which have not actually been released. Check the [Releases](https://github.com/0xProject/0x-mesh/releases) page to see full release notes and more information about the latest released versions.

<<<<<<< HEAD
## v5.2.0-beta-0xv3
=======
## v6.0.0-beta

### Breaking changes 🛠 

*Note:* This release will require wiping your Mesh's DB before upgrading. The DB location defaults to `./0x_mesh/db`.

- Renamed env config from `ETHEREUM_NETWORK_ID` to `ETHEREUM_CHAIN_ID` since `network` is a misnomer here and what we actually care about is the `chainID`. Most chains have the same id for their p2p network and chain. From the ones we support, the only outlier is Ganache, for which you will now need to supply `1337` instead of `50` (Learn more: https://medium.com/@pedrouid/chainid-vs-networkid-how-do-they-differ-on-ethereum-eec2ed41635b) ([#485](https://github.com/0xProject/0x-mesh/pull/485))
- Rejected order code `OrderForIncorrectNetwork` has been changed to `OrderForIncorrectChain` ([#485](https://github.com/0xProject/0x-mesh/pull/485))
>>>>>>> c27b5920

### Features ✅ 

- Implemented a new strategy for limiting the amount of database storage used by Mesh and removing orders when the database is full. This strategy involves a dynamically adjusting maximum expiration time. When the database is full, Mesh will enforce a maximum expiration time for all incoming orders and remove any existing orders with an expiration time too far in the future. If conditions change and there is enough space in the database again, the max expiration time will slowly increase. This is a short term solution which solves the immediate issue of finite storage capacities and does a decent job of protecting against spam. We expect to improve and possibly replace it in the future. See [#450](https://github.com/0xProject/0x-mesh/pull/450) for more details.
- Added support for a new feature called "order pinning" ([#474](https://github.com/0xProject/0x-mesh/pull/474)). Pinned orders will not be affected by any DDoS prevention or incentive mechanisms (including the new dynamic max expiration time feature) and will always stay in storage until they are no longer fillable. By default, all orders which are submitted via either the JSON-RPC API or the `addOrdersAsync` function in the TypeScript bindings will be pinned.
- Re-enabled bandwidth-based peer banning with a workaround to deal with erroneous spikes [#478](https://github.com/0xProject/0x-mesh/pull/478).

### Bug fixes 🐞 

- Improved the aggressiveness at which we permanently delete orders that have been flagged for removal. Previously we would wait for the cleanup job to handle this (once an hour), but that meant many removed orders would accumulate. We now prune them every 5 minutes. ([#471](https://github.com/0xProject/0x-mesh/pull/471))

## v5.1.0-beta

### Features ✅ 

- The `getStats` RPC endpoint now includes a new field which accounts for the number of orders that have been marked as "removed" but not yet permanently deleted ([#461](https://github.com/0xProject/0x-mesh/pull/461)).
- Improved historical order sharing using round-robin algorithm instead of random selection ([#454](https://github.com/0xProject/0x-mesh/pull/454)). This will reduce the warm-up time for receiving existing orders when first joining the network.
- Added ERC1155 assetData support ([#453](https://github.com/0xProject/0x-mesh/pull/453)). This includes order watching and order events for orders involving ERC1155 tokens.
- Added Ability to specify custom contract addresses via the `CUSTOM_ADDRESSES` environment variable or the `customAddresses` field in the TypeScript bindings ([#451](https://github.com/0xProject/0x-mesh/pull/451)).

### Bug fixes 🐞 

- Temporarily disabled bandwidth-based peer banning ([#448](https://github.com/0xProject/0x-mesh/pull/448)). A [bug in libp2p](https://github.com/libp2p/go-libp2p-core/issues/65) was occasionally causing observed bandwidth usage to spike to unrealistic levels, which can result in peers being erroneously banned. We decided to temporarily stop banning peers while we're working with the libp2p team to resolve the issue.

## v5.0.2-beta-0xv3

### Bug fixes 🐞 

- Updated DevUtils.sol contract address for the Kovan network to one including a bug fix for validating orders with nulled out `feeAssetData` fields. ([#446](https://github.com/0xProject/0x-mesh/pull/446)])
- Added back Ropsten and Rinkeby support and fixed `exchange` address on Kovan ([#451](https://github.com/0xProject/0x-mesh/pull/451))
- Segregate V3 Mesh network from V2 network ([#455](https://github.com/0xProject/0x-mesh/pull/455))


## v5.0.0-beta

### Breaking changes 🛠 

- Removes the `txHashes` key in the `OrderEvent`s emitted from the `orders` JSON-RPC subscription and replaced it with `contractEvents`, an array of decoded order-relevant contract events. Parsing these events allows callers to find every discrete order fill/cancel event. ([#420](https://github.com/0xProject/0x-mesh/pull/420))
- Renames the `Kind` key in `OrderEvent` to `EndState` to better elucidate that it represents the aggregate change to the orders state since it was last re-validated. As an end state, it does not capture any possible intermediate states the order might have been in since the last re-validation. Intermediate states can be inferred from the `contractEvents` included ([#420](https://github.com/0xProject/0x-mesh/pull/420))

### Features ✅ 

- Removed the max expiration limit for orders. The only remaining expiration constraint is that the unix timestamp does not overflow int64 (i.e., is not larger than 9223372036854775807). ([#400](https://github.com/0xProject/0x-mesh/pull/400))

### Bug fixes 🐞 

- Fixed bug where we weren't updating an orders `fillableTakerAssetAmount` in the DB when orders were being partially filled or when their fillability increased due to a block re-org. ([#439](https://github.com/0xProject/0x-mesh/pull/439))
- Made `verbosity` field optional in the TypeScript `Config` type. ([#410](https://github.com/0xProject/0x-mesh/pull/410))
- Fixed issue where we weren't re-validating orders potentially impacted by the balance increase of the recipient of an ERC20 or ERC721 transfer. ([#416](https://github.com/0xProject/0x-mesh/pull/416))

## v4.0.1-beta

### Bug fixes 🐞 

- Fixed a DB transaction deadlock accidentally introduced in the v4.0.0-beta release. ([#403](https://github.com/0xProject/0x-mesh/pull/403))

## v4.0.0-beta

### Breaking changes 🛠 

- Renamed the environment variable `P2P_LISTEN_PORT` to `P2P_TCP_PORT` ([#366](https://github.com/0xProject/0x-mesh/pull/366)). This makes it possible to configure Mesh to use both the TCP and Websocket transports by listening on different ports.

### Features ✅ 

- Enabled WebSocket transport for bootstrap nodes and all other nodes ([#361](https://github.com/0xProject/0x-mesh/pull/361), [#363](https://github.com/0xProject/0x-mesh/pull/363), [#366](https://github.com/0xProject/0x-mesh/pull/366)). By default the WebSocket transport listens on port `60559` but this can be changed via the `P2P_WEBSOCKETS_PORT` environment variable.
- Created TypeScript bindings and an NPM package for running Mesh directly in the browser ([#369](https://github.com/0xProject/0x-mesh/pull/369)). Documentation for the NPM package and a guide for running Mesh in the browser can be found at [https://0x-org.gitbook.io/mesh/](https://0x-org.gitbook.io/mesh/).
- Added ability to use custom bootstrap list via the `BOOTSTRAP_LIST` environment variable ([#374](https://github.com/0xProject/0x-mesh/pull/374)). Typically this should only be used for testing/debugging.
- Added WebAssembly/Browser support to packages that previously did not support it ([#358](https://github.com/0xProject/0x-mesh/pull/358), [#359](https://github.com/0xProject/0x-mesh/pull/359), [#366](https://github.com/0xProject/0x-mesh/pull/366)).
- Order hash calculations are now cached, which slightly improves performance ([#365](https://github.com/0xProject/0x-mesh/pull/365)).
- Refactored `BlockWatch` so that it can be used without using `LevelDB` for Ethereum block storage. ([#355](https://github.com/0xProject/0x-mesh/pull/355))

### Bug fixes 🐞 

- Fixed two related bugs: One where order expiration events would be emitted multiple times and another that meant subsequent fill/cancel events for orders deemed expired were not emitted. Fills/cancels for expired orders will continue to be emitted if they occur within ~4 mins (i.e. 20 blocks) of the expiration ([#385](https://github.com/0xProject/0x-mesh/pull/385)).
- Fixed a data race-condition in OrderWatcher that could have caused order collection updates to be overwritten in the DB. ([#386](https://github.com/0xProject/0x-mesh/pull/386))
- Fixed a bug where `fillableTakerAssetAmount` and `lastUpdated` were not always being properly updated in the DB. ([#386](https://github.com/0xProject/0x-mesh/pull/386))
- Fixed some issues with key prefixes for certain types not being applied correctly to logs ([#375](https://github.com/0xProject/0x-mesh/pull/375)).
- Fixed an issue where order hashes were not being correctly logged ([#368](https://github.com/0xProject/0x-mesh/pull/368)).
- Mesh will now properly shut down if the database is unexpectedly closed ([#370](https://github.com/0xProject/0x-mesh/pull/370)).

## v3.0.1-beta

### Bug fixes 🐞 

- Fixed bug where block number would sometimes be converted to hex with a leading zero, an invalid hex value per the [Ethereum JSON-RPC specification](https://github.com/ethereum/wiki/wiki/JSON-RPC#hex-value-encoding). ([#353](https://github.com/0xProject/0x-mesh/pull/353))
- Fixed bug which resulted in orders that were close to expiring being re-added and removed multiple times, resulting in multiple ADDED and EXPIRED events for the same order ([#352](https://github.com/0xProject/0x-mesh/pull/352)).

## v3.0.0-beta

### Breaking changes 🛠 

- Modified Mesh's validation logic to reject and consider invalid any _partially fillable_ orders. While this is
  technically a breaking change, partially fillable orders are rare in the wild and we don't expect this will
  affect many users. ([#333](https://github.com/0xProject/0x-mesh/pull/333))
- Lowercased `GetStatsAsync` method to `getStatsAsync` in TS client

### Bug fixes 🐞 

- De-dup order submitted via the JSON-RPC method `mesh_addOrders` before performing validation ([#331](https://github.com/0xProject/0x-mesh/pull/331))
- Added `"declaration": true,` to TS client's `tsconfig.json` so that downstream projects can use it's TS typings. ([#325](https://github.com/0xProject/0x-mesh/pull/325))


## v2.0.0-beta

### Breaking changes 🛠 

- Modified how `mesh_addOrders` treats orders that are already stored on the Mesh node. Previously, they would be rejected with code `OrderAlreadyStored`. Now, if the order is stored and fillable, it will be accepted. If it is stored but unfillable, it will be rejected with `OrderAlreadyStoredAndUnfillable`. We additionally added a `isNew` property to the accepted orderInfos returned, so that callers can discern which orders Mesh already knew about. ([#316](https://github.com/0xProject/0x-mesh/pull/316))

### Features ✅ 

- Added backup bootstrap nodes provided by the libp2p community
- Improved log formatting and reduced verbosity in a few cases ([#314](https://github.com/0xProject/0x-mesh/pull/314), [#287](https://github.com/0xProject/0x-mesh/pull/287))
- Reduced AdvertiseBootDelay for bootstrap nodes
- Implemented a check that will alerts you when switching to a different Ethereum network ID. ([#301](https://github.com/0xProject/0x-mesh/pull/301)) -- special thanks to @hrharder!
- Made environment variable parsing more generous by automatically removing quotes if needed ([#306](https://github.com/0xProject/0x-mesh/pull/306))
- Improved tests by adding timeouts and closing resources where appropriate ([#310](https://github.com/0xProject/0x-mesh/pull/310), [#309](https://github.com/0xProject/0x-mesh/pull/309), [#308](https://github.com/0xProject/0x-mesh/pull/308))
- Increased robustness by removing panics and failing more gracefully ([#312](https://github.com/0xProject/0x-mesh/pull/312))
- RPC server is now started while block event backfilling is happening under the hood instead of waiting for it to complete ([#318](https://github.com/0xProject/0x-mesh/pull/318))
- Added a `mesh_getStats` endpoint which returns a host of useful information about the state of the Mesh node (e.g., number of fillable order stored, number of peers, peerID, etc...) ([#322](https://github.com/0xProject/0x-mesh/pull/322))

### Bug fixes 🐞 

- Log messages are no longer incorrectly fired when receiving orders which have already been seen ([#286](https://github.com/0xProject/0x-mesh/pull/286))
- Fixed a bug where Mesh was still running after the database was closed ([#300](https://github.com/0xProject/0x-mesh/pull/300))
- Handled Parity "unknown block" error gracefully like we do Geth's ([#285](https://github.com/0xProject/0x-mesh/pull/285))

## v1.0.6-beta

This release fixes several bugs:

- Uninitialized TxHashes map & accidental inclusion of null address txHash in order events ([#280](https://github.com/0xProject/0x-mesh/pull/280))
- Concurrent read/write issue in OrderWatcher's EventDecoder ([#278](https://github.com/0xProject/0x-mesh/issues/278))
- Non-unique logging keys causing Elastic Search indexing issues ([#275](https://github.com/0xProject/0x-mesh/pull/275))

It also includes a reduction in the delay before which bootstrap nodes advertise themselves as relays from 15mins to 30sec.

## v1.0.5-beta

This version introduces a temporary hack in order to help some Mesh nodes find their public IP address under certain circumstances.

## v1.0.4-beta

This release fixes a bug in how AutoNAT and AutoRelay services were discovered.

## v1.0.3-beta

This release fixes some networking related issues with our bootstrap nodes.

- Bootstrap nodes now advertise the correct public IP address.
- Bootstrap nodes now also operate as a relay.

These fixes will help smooth out any issues with peer discovery.

## v1.0.2-beta

This release fixes a few minor bugs and includes additional documentation.

1. Set a custom protocol ID for our DHT in order to separate it from the default IPFS DHT.
2. Fixed a bug in the getOrders JSON-RPC endpoint where fillableTakerAssetAmount was sometimes being encoded as numbers instead of strings.
3. Converted addresses to all lowercase (non-checksummed) in the JSON-RPC API.
4. Improved logging.
5. Added a guide for running a Mesh node with telemetry-enabled.


## v1.0.1-beta

This release adds AutoNAT support for our bootstrap nodes. This enables peers who are behind NATs to find each and connect to each other (in most cases).

In addition, this release includes some changes to default network timeouts and documentation improvements.

## v1.0.0-beta

This is the initial beta release for 0x Mesh!

This release supports the following features:

- Automatic peer discovery via a DHT.
- A JSON-RPC endpoint for interacting with your Mesh node. It includes support for adding new orders and subscribing to order updates.
- Efficient order validation and order watching under the hood. You will get notified quickly when orders are expired, canceled, or filled.
- Basic limitations on the size and types of messages sent by peers. Peers that send malformed messages or messages that are too big will be dropped.

In addition to improving stability and scalability we plan to release many more important features in the near future. Check out https://github.com/0xProject/0x-mesh/issues for more information about what we are working on.<|MERGE_RESOLUTION|>--- conflicted
+++ resolved
@@ -2,10 +2,7 @@
 
 This changelog is a work in progress and may contain notes for versions which have not actually been released. Check the [Releases](https://github.com/0xProject/0x-mesh/releases) page to see full release notes and more information about the latest released versions.
 
-<<<<<<< HEAD
-## v5.2.0-beta-0xv3
-=======
-## v6.0.0-beta
+## v6.0.0-beta-0xv3
 
 ### Breaking changes 🛠 
 
@@ -13,7 +10,6 @@
 
 - Renamed env config from `ETHEREUM_NETWORK_ID` to `ETHEREUM_CHAIN_ID` since `network` is a misnomer here and what we actually care about is the `chainID`. Most chains have the same id for their p2p network and chain. From the ones we support, the only outlier is Ganache, for which you will now need to supply `1337` instead of `50` (Learn more: https://medium.com/@pedrouid/chainid-vs-networkid-how-do-they-differ-on-ethereum-eec2ed41635b) ([#485](https://github.com/0xProject/0x-mesh/pull/485))
 - Rejected order code `OrderForIncorrectNetwork` has been changed to `OrderForIncorrectChain` ([#485](https://github.com/0xProject/0x-mesh/pull/485))
->>>>>>> c27b5920
 
 ### Features ✅ 
 
