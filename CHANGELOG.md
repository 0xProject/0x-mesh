# CHANGELOG

This changelog is a work in progress and may contain notes for versions which have not actually been released. Check the [Releases](https://github.com/0xProject/0x-mesh/releases) page to see full release notes and more information about the latest released versions.

<<<<<<< HEAD
## v6.2.0-beta

### Features ✅

- Instead of progressing Mesh forward by a single block on every invocation of the `BLOCK_POLLING_INTERVAL`, we now attempt to sync as many blocks as necessary to reach the latest block available. This will reduce the chances of Mesh becoming out-of-sync with Ethereum ([#564](https://github.com/0xProject/0x-mesh/pull/564))
=======
## v6.1.2-beta

### Bug fixes 🐞

- Fixed a bug which could cause Mesh to crash with a nil pointer exception if RPC requests are sent too quickly during/immediately after start up ([#560](https://github.com/0xProject/0x-mesh/pull/560)).

>>>>>>> a823228b

## v6.1.1-beta

### Bug fixes 🐞

- Fixed a bug where the internal order event feed could be come blocked, rendering Mesh unable to receive any new orders or update existing ones ([#552](https://github.com/0xProject/0x-mesh/pull/552)).


## v6.1.0-beta

### Features ✅

- Added support for persistence in the browser. Users of the `@0x/mesh-browser` package will now be able to retain orders and other relevant parts of the state when refreshing the page or closing and re-opening the browser. ([#533](https://github.com/0xProject/0x-mesh/pull/533)).

### Bug fixes 🐞

- Fix bug where Mesh nodes were logging receipt and re-sharing with peers duplicate orders already stored in it's DB, if the duplicate order was submitted via JSON-RPC. ([#529](https://github.com/0xProject/0x-mesh/pull/529))
- Add missing `UNEXPIRED` `OrderEventEndState` enum value to both `@0x/mesh-rpc-client` and `@0x/mesh-browser` and missing `STOPPED_WATCHING` value from `@0x/mesh-rpc-client`.
- Fixed a potential memory leak by using the latest version of `github.com/libp2p/go-libp2p-kad-dht` ([#539](https://github.com/0xProject/0x-mesh/pull/539)).
- Changed the default port for `RPC_ADDR` from a random available port to `60557`. _Some_ documentation already assumed `60557` was the default port. Now all documentation has been updated for consistency with this change. ([#542](https://github.com/0xProject/0x-mesh/pull/542)). 
- Fixed a potential nil pointer exception in log hooks ([#543](https://github.com/0xProject/0x-mesh/pull/543)).
- Fixed a bug where successful closes of an rpc subscription were being reported as errors ([#544](https://github.com/0xProject/0x-mesh/pull/544)).
- We now log the error and stack trace if an RPC method panics. Before, these errors were swallowed by the panic recovery logic in `go-ethereum`'s `rpc` package. ([#545](https://github.com/0xProject/0x-mesh/pull/545))
- Previously, we used to fast-sync block events missed since a Mesh node was last online. If this was more than 128 blocks ago, the fast-sync would fail if Mesh was not connected to an Ethereum node with the `--archive` flag enabled. We now fast-sync only if less than 128 blocks have elapsed. Otherwise, we simply re-validate all orders and continue processing block events from the latest block. ([#407](https://github.com/0xProject/0x-mesh/issues/407))


## v6.0.1-beta

### Bug fixes 🐞 

- Fixed an oversight which granted immunity from bandwidth banning for any peer using a relayed connection ([#509](https://github.com/0xProject/0x-mesh/pull/509)).
- Fixed a typo in the `@0x/mesh-browser` package that resulted in some config options not being passed through correctly ([#502](https://github.com/0xProject/0x-mesh/pull/502)).
- Fixed a bug in ETH JSON-RPC rate limiter where not all dates were being properly converted to UTC, causing Mesh to malfunction if the local time was a day earlier or later than UTC. ([#505](https://github.com/0xProject/0x-mesh/pull/505))
- Fixed a bug in the TypeScript RPC client that prevented orders from being added ([#514](https://github.com/0xProject/0x-mesh/pull/514)).


## v6.0.0-beta

### Breaking changes 🛠 

*Note:* This release will require wiping your Mesh's DB before upgrading. The DB location defaults to `./0x_mesh/db`.

- Renamed env config from `ETHEREUM_NETWORK_ID` to `ETHEREUM_CHAIN_ID` since `network` is a misnomer here and what we actually care about is the `chainID`. Most chains have the same id for their p2p network and chain. From the ones we support, the only outlier is Ganache, for which you will now need to supply `1337` instead of `50` (Learn more: https://medium.com/@pedrouid/chainid-vs-networkid-how-do-they-differ-on-ethereum-eec2ed41635b) ([#485](https://github.com/0xProject/0x-mesh/pull/485))
- Rejected order code `OrderForIncorrectNetwork` has been changed to `OrderForIncorrectChain` ([#485](https://github.com/0xProject/0x-mesh/pull/485))
- Removed `RPC_PORT` environment variable. The new `RPC_ADDR` environment variable allows specifying both the interface and port ([#487](https://github.com/0xProject/0x-mesh/pull/487)).
- Due to security concerns and new rate limiting mechanisms, the default bind address for the RPC API has changed from `0.0.0.0` to `localhost`. Users who previously did not set `RPC_PORT` may need to now manually set `RPC_ADDR` to enable other applications to access the RPC API. If you are using Docker Compose, we recommend using [links](https://docs.docker.com/compose/networking/#links). If you do need to set `RPC_ADDR` to bind on `0.0.0.0`, please be aware of the security implications and consider protecting access to Mesh via a third-party firewall. (See [#444](https://github.com/0xProject/0x-mesh/pull/444) and [#487](https://github.com/0xProject/0x-mesh/pull/487) for more details).
- Changed the `EXPIRED` event such that it is emitted when an order is expired according to the latest block timestamp, not anymore based on UTC time. ([#490](https://github.com/0xProject/0x-mesh/pull/490))
- Removed the `EXPIRATION_BUFFER_SECONDS` env config since we no longer compute order expiration using UTC time. ([#490](https://github.com/0xProject/0x-mesh/pull/490))

### Features ✅ 

- Implemented a new strategy for limiting the amount of database storage used by Mesh and removing orders when the database is full. This strategy involves a dynamically adjusting maximum expiration time. When the database is full, Mesh will enforce a maximum expiration time for all incoming orders and remove any existing orders with an expiration time too far in the future. If conditions change and there is enough space in the database again, the max expiration time will slowly increase. This is a short term solution which solves the immediate issue of finite storage capacities and does a decent job of protecting against spam. We expect to improve and possibly replace it in the future. See [#450](https://github.com/0xProject/0x-mesh/pull/450) for more details.
- Added support for a new feature called "order pinning" ([#474](https://github.com/0xProject/0x-mesh/pull/474)). Pinned orders will not be affected by any DDoS prevention or incentive mechanisms (including the new dynamic max expiration time feature) and will always stay in storage until they are no longer fillable. By default, all orders which are submitted via either the JSON-RPC API or the `addOrdersAsync` function in the TypeScript bindings will be pinned.
- Re-enabled bandwidth-based peer banning with a workaround to deal with erroneous spikes [#478](https://github.com/0xProject/0x-mesh/pull/478).
- Added an `UNEXPIRED` order event kind which is emitted for orders that were previously considered expired but due to a block-reorg causing the latest block timestamp to be earlier than the previous latest block timestamp, are no longer expired. ([#490](https://github.com/0xProject/0x-mesh/pull/490))
- Added support for decoding Axie Infinity `Transfer` and `Approve` ERC721 events which differ from the ERC721 standard. ([#494](https://github.com/0xProject/0x-mesh/pull/494))

### Bug fixes 🐞 

- Improved the aggressiveness at which we permanently delete orders that have been flagged for removal. Previously we would wait for the cleanup job to handle this (once an hour), but that meant many removed orders would accumulate. We now prune them every 5 minutes. ([#471](https://github.com/0xProject/0x-mesh/pull/471))
- Fixed a bug in the Go RPC client which resulted in errors when receving order events with at least one contract event ([#496](https://github.com/0xProject/0x-mesh/pull/496)).

## v5.1.0-beta

### Features ✅ 

- The `getStats` RPC endpoint now includes a new field which accounts for the number of orders that have been marked as "removed" but not yet permanently deleted ([#461](https://github.com/0xProject/0x-mesh/pull/461)).
- Improved historical order sharing using round-robin algorithm instead of random selection ([#454](https://github.com/0xProject/0x-mesh/pull/454)). This will reduce the warm-up time for receiving existing orders when first joining the network.
- Added ERC1155 assetData support ([#453](https://github.com/0xProject/0x-mesh/pull/453)). This includes order watching and order events for orders involving ERC1155 tokens.
- Added Ability to specify custom contract addresses via the `CUSTOM_ADDRESSES` environment variable or the `customAddresses` field in the TypeScript bindings ([#445](https://github.com/0xProject/0x-mesh/pull/445)).

### Bug fixes 🐞 

- Temporarily disabled bandwidth-based peer banning ([#448](https://github.com/0xProject/0x-mesh/pull/448)). A [bug in libp2p](https://github.com/libp2p/go-libp2p-core/issues/65) was occasionally causing observed bandwidth usage to spike to unrealistic levels, which can result in peers being erroneously banned. We decided to temporarily stop banning peers while we're working with the libp2p team to resolve the issue.

## v5.0.0-beta

### Breaking changes 🛠 

- Removes the `txHashes` key in the `OrderEvent`s emitted from the `orders` JSON-RPC subscription and replaced it with `contractEvents`, an array of decoded order-relevant contract events. Parsing these events allows callers to find every discrete order fill/cancel event. ([#420](https://github.com/0xProject/0x-mesh/pull/420))
- Renames the `Kind` key in `OrderEvent` to `EndState` to better elucidate that it represents the aggregate change to the orders state since it was last re-validated. As an end state, it does not capture any possible intermediate states the order might have been in since the last re-validation. Intermediate states can be inferred from the `contractEvents` included ([#420](https://github.com/0xProject/0x-mesh/pull/420))

### Features ✅ 

- Removed the max expiration limit for orders. The only remaining expiration constraint is that the unix timestamp does not overflow int64 (i.e., is not larger than 9223372036854775807). ([#400](https://github.com/0xProject/0x-mesh/pull/400))

### Bug fixes 🐞 

- Fixed bug where we weren't updating an orders `fillableTakerAssetAmount` in the DB when orders were being partially filled or when their fillability increased due to a block re-org. ([#439](https://github.com/0xProject/0x-mesh/pull/439))
- Made `verbosity` field optional in the TypeScript `Config` type. ([#410](https://github.com/0xProject/0x-mesh/pull/410))
- Fixed issue where we weren't re-validating orders potentially impacted by the balance increase of the recipient of an ERC20 or ERC721 transfer. ([#416](https://github.com/0xProject/0x-mesh/pull/416))

## v4.0.1-beta

### Bug fixes 🐞 

- Fixed a DB transaction deadlock accidentally introduced in the v4.0.0-beta release. ([#403](https://github.com/0xProject/0x-mesh/pull/403))

## v4.0.0-beta

### Breaking changes 🛠 

- Renamed the environment variable `P2P_LISTEN_PORT` to `P2P_TCP_PORT` ([#366](https://github.com/0xProject/0x-mesh/pull/366)). This makes it possible to configure Mesh to use both the TCP and Websocket transports by listening on different ports.

### Features ✅ 

- Enabled WebSocket transport for bootstrap nodes and all other nodes ([#361](https://github.com/0xProject/0x-mesh/pull/361), [#363](https://github.com/0xProject/0x-mesh/pull/363), [#366](https://github.com/0xProject/0x-mesh/pull/366)). By default the WebSocket transport listens on port `60559` but this can be changed via the `P2P_WEBSOCKETS_PORT` environment variable.
- Created TypeScript bindings and an NPM package for running Mesh directly in the browser ([#369](https://github.com/0xProject/0x-mesh/pull/369)). Documentation for the NPM package and a guide for running Mesh in the browser can be found at [https://0x-org.gitbook.io/mesh/](https://0x-org.gitbook.io/mesh/).
- Added ability to use custom bootstrap list via the `BOOTSTRAP_LIST` environment variable ([#374](https://github.com/0xProject/0x-mesh/pull/374)). Typically this should only be used for testing/debugging.
- Added WebAssembly/Browser support to packages that previously did not support it ([#358](https://github.com/0xProject/0x-mesh/pull/358), [#359](https://github.com/0xProject/0x-mesh/pull/359), [#366](https://github.com/0xProject/0x-mesh/pull/366)).
- Order hash calculations are now cached, which slightly improves performance ([#365](https://github.com/0xProject/0x-mesh/pull/365)).
- Refactored `BlockWatch` so that it can be used without using `LevelDB` for Ethereum block storage. ([#355](https://github.com/0xProject/0x-mesh/pull/355))

### Bug fixes 🐞 

- Fixed two related bugs: One where order expiration events would be emitted multiple times and another that meant subsequent fill/cancel events for orders deemed expired were not emitted. Fills/cancels for expired orders will continue to be emitted if they occur within ~4 mins (i.e. 20 blocks) of the expiration ([#385](https://github.com/0xProject/0x-mesh/pull/385)).
- Fixed a data race-condition in OrderWatcher that could have caused order collection updates to be overwritten in the DB. ([#386](https://github.com/0xProject/0x-mesh/pull/386))
- Fixed a bug where `fillableTakerAssetAmount` and `lastUpdated` were not always being properly updated in the DB. ([#386](https://github.com/0xProject/0x-mesh/pull/386))
- Fixed some issues with key prefixes for certain types not being applied correctly to logs ([#375](https://github.com/0xProject/0x-mesh/pull/375)).
- Fixed an issue where order hashes were not being correctly logged ([#368](https://github.com/0xProject/0x-mesh/pull/368)).
- Mesh will now properly shut down if the database is unexpectedly closed ([#370](https://github.com/0xProject/0x-mesh/pull/370)).

## v3.0.1-beta

### Bug fixes 🐞 

- Fixed bug where block number would sometimes be converted to hex with a leading zero, an invalid hex value per the [Ethereum JSON-RPC specification](https://github.com/ethereum/wiki/wiki/JSON-RPC#hex-value-encoding). ([#353](https://github.com/0xProject/0x-mesh/pull/353))
- Fixed bug which resulted in orders that were close to expiring being re-added and removed multiple times, resulting in multiple ADDED and EXPIRED events for the same order ([#352](https://github.com/0xProject/0x-mesh/pull/352)).

## v3.0.0-beta

### Breaking changes 🛠 

- Modified Mesh's validation logic to reject and consider invalid any _partially fillable_ orders. While this is
  technically a breaking change, partially fillable orders are rare in the wild and we don't expect this will
  affect many users. ([#333](https://github.com/0xProject/0x-mesh/pull/333))
- Lowercased `GetStatsAsync` method to `getStatsAsync` in TS client

### Bug fixes 🐞 

- De-dup order submitted via the JSON-RPC method `mesh_addOrders` before performing validation ([#331](https://github.com/0xProject/0x-mesh/pull/331))
- Added `"declaration": true,` to TS client's `tsconfig.json` so that downstream projects can use it's TS typings. ([#325](https://github.com/0xProject/0x-mesh/pull/325))


## v2.0.0-beta

### Breaking changes 🛠 

- Modified how `mesh_addOrders` treats orders that are already stored on the Mesh node. Previously, they would be rejected with code `OrderAlreadyStored`. Now, if the order is stored and fillable, it will be accepted. If it is stored but unfillable, it will be rejected with `OrderAlreadyStoredAndUnfillable`. We additionally added a `isNew` property to the accepted orderInfos returned, so that callers can discern which orders Mesh already knew about. ([#316](https://github.com/0xProject/0x-mesh/pull/316))

### Features ✅ 

- Added backup bootstrap nodes provided by the libp2p community
- Improved log formatting and reduced verbosity in a few cases ([#314](https://github.com/0xProject/0x-mesh/pull/314), [#287](https://github.com/0xProject/0x-mesh/pull/287))
- Reduced AdvertiseBootDelay for bootstrap nodes
- Implemented a check that will alerts you when switching to a different Ethereum network ID. ([#301](https://github.com/0xProject/0x-mesh/pull/301)) -- special thanks to @hrharder!
- Made environment variable parsing more generous by automatically removing quotes if needed ([#306](https://github.com/0xProject/0x-mesh/pull/306))
- Improved tests by adding timeouts and closing resources where appropriate ([#310](https://github.com/0xProject/0x-mesh/pull/310), [#309](https://github.com/0xProject/0x-mesh/pull/309), [#308](https://github.com/0xProject/0x-mesh/pull/308))
- Increased robustness by removing panics and failing more gracefully ([#312](https://github.com/0xProject/0x-mesh/pull/312))
- RPC server is now started while block event backfilling is happening under the hood instead of waiting for it to complete ([#318](https://github.com/0xProject/0x-mesh/pull/318))
- Added a `mesh_getStats` endpoint which returns a host of useful information about the state of the Mesh node (e.g., number of fillable order stored, number of peers, peerID, etc...) ([#322](https://github.com/0xProject/0x-mesh/pull/322))

### Bug fixes 🐞 

- Log messages are no longer incorrectly fired when receiving orders which have already been seen ([#286](https://github.com/0xProject/0x-mesh/pull/286))
- Fixed a bug where Mesh was still running after the database was closed ([#300](https://github.com/0xProject/0x-mesh/pull/300))
- Handled Parity "unknown block" error gracefully like we do Geth's ([#285](https://github.com/0xProject/0x-mesh/pull/285))

## v1.0.6-beta

This release fixes several bugs:

- Uninitialized TxHashes map & accidental inclusion of null address txHash in order events ([#280](https://github.com/0xProject/0x-mesh/pull/280))
- Concurrent read/write issue in OrderWatcher's EventDecoder ([#278](https://github.com/0xProject/0x-mesh/issues/278))
- Non-unique logging keys causing Elastic Search indexing issues ([#275](https://github.com/0xProject/0x-mesh/pull/275))

It also includes a reduction in the delay before which bootstrap nodes advertise themselves as relays from 15mins to 30sec.

## v1.0.5-beta

This version introduces a temporary hack in order to help some Mesh nodes find their public IP address under certain circumstances.

## v1.0.4-beta

This release fixes a bug in how AutoNAT and AutoRelay services were discovered.

## v1.0.3-beta

This release fixes some networking related issues with our bootstrap nodes.

- Bootstrap nodes now advertise the correct public IP address.
- Bootstrap nodes now also operate as a relay.

These fixes will help smooth out any issues with peer discovery.

## v1.0.2-beta

This release fixes a few minor bugs and includes additional documentation.

1. Set a custom protocol ID for our DHT in order to separate it from the default IPFS DHT.
2. Fixed a bug in the getOrders JSON-RPC endpoint where fillableTakerAssetAmount was sometimes being encoded as numbers instead of strings.
3. Converted addresses to all lowercase (non-checksummed) in the JSON-RPC API.
4. Improved logging.
5. Added a guide for running a Mesh node with telemetry-enabled.


## v1.0.1-beta

This release adds AutoNAT support for our bootstrap nodes. This enables peers who are behind NATs to find each and connect to each other (in most cases).

In addition, this release includes some changes to default network timeouts and documentation improvements.

## v1.0.0-beta

This is the initial beta release for 0x Mesh!

This release supports the following features:

- Automatic peer discovery via a DHT.
- A JSON-RPC endpoint for interacting with your Mesh node. It includes support for adding new orders and subscribing to order updates.
- Efficient order validation and order watching under the hood. You will get notified quickly when orders are expired, canceled, or filled.
- Basic limitations on the size and types of messages sent by peers. Peers that send malformed messages or messages that are too big will be dropped.

In addition to improving stability and scalability we plan to release many more important features in the near future. Check out https://github.com/0xProject/0x-mesh/issues for more information about what we are working on.<|MERGE_RESOLUTION|>--- conflicted
+++ resolved
@@ -2,20 +2,16 @@
 
 This changelog is a work in progress and may contain notes for versions which have not actually been released. Check the [Releases](https://github.com/0xProject/0x-mesh/releases) page to see full release notes and more information about the latest released versions.
 
-<<<<<<< HEAD
 ## v6.2.0-beta
 
 ### Features ✅
 
 - Instead of progressing Mesh forward by a single block on every invocation of the `BLOCK_POLLING_INTERVAL`, we now attempt to sync as many blocks as necessary to reach the latest block available. This will reduce the chances of Mesh becoming out-of-sync with Ethereum ([#564](https://github.com/0xProject/0x-mesh/pull/564))
-=======
-## v6.1.2-beta
 
 ### Bug fixes 🐞
 
 - Fixed a bug which could cause Mesh to crash with a nil pointer exception if RPC requests are sent too quickly during/immediately after start up ([#560](https://github.com/0xProject/0x-mesh/pull/560)).
 
->>>>>>> a823228b
 
 ## v6.1.1-beta
 
