# CHANGELOG

This changelog is a work in progress and may contain notes for versions which have not actually been released. Check the [Releases](https://github.com/0xProject/0x-mesh/releases) page to see full release notes and more information about the latest released versions.

<<<<<<< HEAD
## v5.0.2-beta-0xv3

### Bug fixes 🐞 

- Updated DevUtils.sol contract address for the Kovan network to one including a bug fix for validating orders with nulled out `feeAssetData` fields. ([#446](https://github.com/0xProject/0x-mesh/pull/446)])
- Added back Ropsten and Rinkeby support and fixed `exchange` address on Kovan ([#451](https://github.com/0xProject/0x-mesh/pull/451))
- Segregate V3 Mesh network from V2 network ([#455](https://github.com/0xProject/0x-mesh/pull/455))
=======
## v5.2.0-beta

### Features ✅ 

- Implemented a new strategy for limiting the amount of database storage used by Mesh and removing orders when the database is full. This strategy involves a dynamically adjusting maximum expiration time. When the database is full, Mesh will enforce a maximum expiration time for all incoming orders and remove any existing orders with an expiration time too far in the future. If conditions change and there is enough space in the database again, the max expiration time will slowly increase. This is a short term solution which solves the immediate issue of finite storage capacities and does a decent job of protecting against spam. We expect to improve and possibly replace it in the future. See [#450](https://github.com/0xProject/0x-mesh/pull/450) for more details.
- Added support for a new feature called "order pinning" ([#474](https://github.com/0xProject/0x-mesh/pull/474)). Pinned orders will not be affected by any DDoS prevention or incentive mechanisms (including the new dynamic max expiration time feature) and will always stay in storage until they are no longer fillable. By default, all orders which are submitted via either the JSON-RPC API or the `addOrdersAsync` function in the TypeScript bindings will be pinned.
- Re-enabled bandwidth-based peer banning with a workaround to deal with erroneous spikes [#478](https://github.com/0xProject/0x-mesh/pull/478).

### Bug fixes 🐞 

- Improved the aggressiveness at which we permanently delete orders that have been flagged for removal. Previously we would wait for the cleanup job to handle this (once an hour), but that meant many removed orders would accumulate. We now prune them every 5 minutes. ([#471](https://github.com/0xProject/0x-mesh/pull/471))

## v5.1.0-beta

### Features ✅ 

- The `getStats` RPC endpoint now includes a new field which accounts for the number of orders that have been marked as "removed" but not yet permanently deleted ([#461](https://github.com/0xProject/0x-mesh/pull/461)).
- Improved historical order sharing using round-robin algorithm instead of random selection ([#454](https://github.com/0xProject/0x-mesh/pull/454)). This will reduce the warm-up time for receiving existing orders when first joining the network.
- Added ERC1155 assetData support ([#453](https://github.com/0xProject/0x-mesh/pull/453)). This includes order watching and order events for orders involving ERC1155 tokens.
- Added Ability to specify custom contract addresses via the `CUSTOM_ADDRESSES` environment variable or the `customAddresses` field in the TypeScript bindings ([#451](https://github.com/0xProject/0x-mesh/pull/451)).

### Bug fixes 🐞 

- Temporarily disabled bandwidth-based peer banning ([#448](https://github.com/0xProject/0x-mesh/pull/448)). A [bug in libp2p](https://github.com/libp2p/go-libp2p-core/issues/65) was occasionally causing observed bandwidth usage to spike to unrealistic levels, which can result in peers being erroneously banned. We decided to temporarily stop banning peers while we're working with the libp2p team to resolve the issue.
>>>>>>> c4f3f7a6

## v5.0.0-beta

### Breaking changes 🛠 

- Removes the `txHashes` key in the `OrderEvent`s emitted from the `orders` JSON-RPC subscription and replaced it with `contractEvents`, an array of decoded order-relevant contract events. Parsing these events allows callers to find every discrete order fill/cancel event. ([#420](https://github.com/0xProject/0x-mesh/pull/420))
- Renames the `Kind` key in `OrderEvent` to `EndState` to better elucidate that it represents the aggregate change to the orders state since it was last re-validated. As an end state, it does not capture any possible intermediate states the order might have been in since the last re-validation. Intermediate states can be inferred from the `contractEvents` included ([#420](https://github.com/0xProject/0x-mesh/pull/420))

### Features ✅ 

- Removed the max expiration limit for orders. The only remaining expiration constraint is that the unix timestamp does not overflow int64 (i.e., is not larger than 9223372036854775807). ([#400](https://github.com/0xProject/0x-mesh/pull/400))

### Bug fixes 🐞 

- Fixed bug where we weren't updating an orders `fillableTakerAssetAmount` in the DB when orders were being partially filled or when their fillability increased due to a block re-org. ([#439](https://github.com/0xProject/0x-mesh/pull/439))
- Made `verbosity` field optional in the TypeScript `Config` type. ([#410](https://github.com/0xProject/0x-mesh/pull/410))
- Fixed issue where we weren't re-validating orders potentially impacted by the balance increase of the recipient of an ERC20 or ERC721 transfer. ([#416](https://github.com/0xProject/0x-mesh/pull/416))

## v4.0.1-beta

### Bug fixes 🐞 

- Fixed a DB transaction deadlock accidentally introduced in the v4.0.0-beta release. ([#403](https://github.com/0xProject/0x-mesh/pull/403))

## v4.0.0-beta

### Breaking changes 🛠 

- Renamed the environment variable `P2P_LISTEN_PORT` to `P2P_TCP_PORT` ([#366](https://github.com/0xProject/0x-mesh/pull/366)). This makes it possible to configure Mesh to use both the TCP and Websocket transports by listening on different ports.

### Features ✅ 

- Enabled WebSocket transport for bootstrap nodes and all other nodes ([#361](https://github.com/0xProject/0x-mesh/pull/361), [#363](https://github.com/0xProject/0x-mesh/pull/363), [#366](https://github.com/0xProject/0x-mesh/pull/366)). By default the WebSocket transport listens on port `60559` but this can be changed via the `P2P_WEBSOCKETS_PORT` environment variable.
- Created TypeScript bindings and an NPM package for running Mesh directly in the browser ([#369](https://github.com/0xProject/0x-mesh/pull/369)). Documentation for the NPM package and a guide for running Mesh in the browser can be found at [https://0x-org.gitbook.io/mesh/](https://0x-org.gitbook.io/mesh/).
- Added ability to use custom bootstrap list via the `BOOTSTRAP_LIST` environment variable ([#374](https://github.com/0xProject/0x-mesh/pull/374)). Typically this should only be used for testing/debugging.
- Added WebAssembly/Browser support to packages that previously did not support it ([#358](https://github.com/0xProject/0x-mesh/pull/358), [#359](https://github.com/0xProject/0x-mesh/pull/359), [#366](https://github.com/0xProject/0x-mesh/pull/366)).
- Order hash calculations are now cached, which slightly improves performance ([#365](https://github.com/0xProject/0x-mesh/pull/365)).
- Refactored `BlockWatch` so that it can be used without using `LevelDB` for Ethereum block storage. ([#355](https://github.com/0xProject/0x-mesh/pull/355))

### Bug fixes 🐞 

- Fixed two related bugs: One where order expiration events would be emitted multiple times and another that meant subsequent fill/cancel events for orders deemed expired were not emitted. Fills/cancels for expired orders will continue to be emitted if they occur within ~4 mins (i.e. 20 blocks) of the expiration ([#385](https://github.com/0xProject/0x-mesh/pull/385)).
- Fixed a data race-condition in OrderWatcher that could have caused order collection updates to be overwritten in the DB. ([#386](https://github.com/0xProject/0x-mesh/pull/386))
- Fixed a bug where `fillableTakerAssetAmount` and `lastUpdated` were not always being properly updated in the DB. ([#386](https://github.com/0xProject/0x-mesh/pull/386))
- Fixed some issues with key prefixes for certain types not being applied correctly to logs ([#375](https://github.com/0xProject/0x-mesh/pull/375)).
- Fixed an issue where order hashes were not being correctly logged ([#368](https://github.com/0xProject/0x-mesh/pull/368)).
- Mesh will now properly shut down if the database is unexpectedly closed ([#370](https://github.com/0xProject/0x-mesh/pull/370)).

## v3.0.1-beta

### Bug fixes 🐞 

- Fixed bug where block number would sometimes be converted to hex with a leading zero, an invalid hex value per the [Ethereum JSON-RPC specification](https://github.com/ethereum/wiki/wiki/JSON-RPC#hex-value-encoding). ([#353](https://github.com/0xProject/0x-mesh/pull/353))
- Fixed bug which resulted in orders that were close to expiring being re-added and removed multiple times, resulting in multiple ADDED and EXPIRED events for the same order ([#352](https://github.com/0xProject/0x-mesh/pull/352)).

## v3.0.0-beta

### Breaking changes 🛠 

- Modified Mesh's validation logic to reject and consider invalid any _partially fillable_ orders. While this is
  technically a breaking change, partially fillable orders are rare in the wild and we don't expect this will
  affect many users. ([#333](https://github.com/0xProject/0x-mesh/pull/333))
- Lowercased `GetStatsAsync` method to `getStatsAsync` in TS client

### Bug fixes 🐞 

- De-dup order submitted via the JSON-RPC method `mesh_addOrders` before performing validation ([#331](https://github.com/0xProject/0x-mesh/pull/331))
- Added `"declaration": true,` to TS client's `tsconfig.json` so that downstream projects can use it's TS typings. ([#325](https://github.com/0xProject/0x-mesh/pull/325))


## v2.0.0-beta

### Breaking changes 🛠 

- Modified how `mesh_addOrders` treats orders that are already stored on the Mesh node. Previously, they would be rejected with code `OrderAlreadyStored`. Now, if the order is stored and fillable, it will be accepted. If it is stored but unfillable, it will be rejected with `OrderAlreadyStoredAndUnfillable`. We additionally added a `isNew` property to the accepted orderInfos returned, so that callers can discern which orders Mesh already knew about. ([#316](https://github.com/0xProject/0x-mesh/pull/316))

### Features ✅ 

- Added backup bootstrap nodes provided by the libp2p community
- Improved log formatting and reduced verbosity in a few cases ([#314](https://github.com/0xProject/0x-mesh/pull/314), [#287](https://github.com/0xProject/0x-mesh/pull/287))
- Reduced AdvertiseBootDelay for bootstrap nodes
- Implemented a check that will alerts you when switching to a different Ethereum network ID. ([#301](https://github.com/0xProject/0x-mesh/pull/301)) -- special thanks to @hrharder!
- Made environment variable parsing more generous by automatically removing quotes if needed ([#306](https://github.com/0xProject/0x-mesh/pull/306))
- Improved tests by adding timeouts and closing resources where appropriate ([#310](https://github.com/0xProject/0x-mesh/pull/310), [#309](https://github.com/0xProject/0x-mesh/pull/309), [#308](https://github.com/0xProject/0x-mesh/pull/308))
- Increased robustness by removing panics and failing more gracefully ([#312](https://github.com/0xProject/0x-mesh/pull/312))
- RPC server is now started while block event backfilling is happening under the hood instead of waiting for it to complete ([#318](https://github.com/0xProject/0x-mesh/pull/318))
- Added a `mesh_getStats` endpoint which returns a host of useful information about the state of the Mesh node (e.g., number of fillable order stored, number of peers, peerID, etc...) ([#322](https://github.com/0xProject/0x-mesh/pull/322))

### Bug fixes 🐞 

- Log messages are no longer incorrectly fired when receiving orders which have already been seen ([#286](https://github.com/0xProject/0x-mesh/pull/286))
- Fixed a bug where Mesh was still running after the database was closed ([#300](https://github.com/0xProject/0x-mesh/pull/300))
- Handled Parity "unknown block" error gracefully like we do Geth's ([#285](https://github.com/0xProject/0x-mesh/pull/285))

## v1.0.6-beta

This release fixes several bugs:

- Uninitialized TxHashes map & accidental inclusion of null address txHash in order events ([#280](https://github.com/0xProject/0x-mesh/pull/280))
- Concurrent read/write issue in OrderWatcher's EventDecoder ([#278](https://github.com/0xProject/0x-mesh/issues/278))
- Non-unique logging keys causing Elastic Search indexing issues ([#275](https://github.com/0xProject/0x-mesh/pull/275))

It also includes a reduction in the delay before which bootstrap nodes advertise themselves as relays from 15mins to 30sec.

## v1.0.5-beta

This version introduces a temporary hack in order to help some Mesh nodes find their public IP address under certain circumstances.

## v1.0.4-beta

This release fixes a bug in how AutoNAT and AutoRelay services were discovered.

## v1.0.3-beta

This release fixes some networking related issues with our bootstrap nodes.

- Bootstrap nodes now advertise the correct public IP address.
- Bootstrap nodes now also operate as a relay.

These fixes will help smooth out any issues with peer discovery.

## v1.0.2-beta

This release fixes a few minor bugs and includes additional documentation.

1. Set a custom protocol ID for our DHT in order to separate it from the default IPFS DHT.
2. Fixed a bug in the getOrders JSON-RPC endpoint where fillableTakerAssetAmount was sometimes being encoded as numbers instead of strings.
3. Converted addresses to all lowercase (non-checksummed) in the JSON-RPC API.
4. Improved logging.
5. Added a guide for running a Mesh node with telemetry-enabled.


## v1.0.1-beta

This release adds AutoNAT support for our bootstrap nodes. This enables peers who are behind NATs to find each and connect to each other (in most cases).

In addition, this release includes some changes to default network timeouts and documentation improvements.

## v1.0.0-beta

This is the initial beta release for 0x Mesh!

This release supports the following features:

- Automatic peer discovery via a DHT.
- A JSON-RPC endpoint for interacting with your Mesh node. It includes support for adding new orders and subscribing to order updates.
- Efficient order validation and order watching under the hood. You will get notified quickly when orders are expired, canceled, or filled.
- Basic limitations on the size and types of messages sent by peers. Peers that send malformed messages or messages that are too big will be dropped.

In addition to improving stability and scalability we plan to release many more important features in the near future. Check out https://github.com/0xProject/0x-mesh/issues for more information about what we are working on.<|MERGE_RESOLUTION|>--- conflicted
+++ resolved
@@ -2,16 +2,7 @@
 
 This changelog is a work in progress and may contain notes for versions which have not actually been released. Check the [Releases](https://github.com/0xProject/0x-mesh/releases) page to see full release notes and more information about the latest released versions.
 
-<<<<<<< HEAD
-## v5.0.2-beta-0xv3
-
-### Bug fixes 🐞 
-
-- Updated DevUtils.sol contract address for the Kovan network to one including a bug fix for validating orders with nulled out `feeAssetData` fields. ([#446](https://github.com/0xProject/0x-mesh/pull/446)])
-- Added back Ropsten and Rinkeby support and fixed `exchange` address on Kovan ([#451](https://github.com/0xProject/0x-mesh/pull/451))
-- Segregate V3 Mesh network from V2 network ([#455](https://github.com/0xProject/0x-mesh/pull/455))
-=======
-## v5.2.0-beta
+## v5.2.0-beta-0xv3
 
 ### Features ✅ 
 
@@ -35,7 +26,15 @@
 ### Bug fixes 🐞 
 
 - Temporarily disabled bandwidth-based peer banning ([#448](https://github.com/0xProject/0x-mesh/pull/448)). A [bug in libp2p](https://github.com/libp2p/go-libp2p-core/issues/65) was occasionally causing observed bandwidth usage to spike to unrealistic levels, which can result in peers being erroneously banned. We decided to temporarily stop banning peers while we're working with the libp2p team to resolve the issue.
->>>>>>> c4f3f7a6
+
+## v5.0.2-beta-0xv3
+
+### Bug fixes 🐞 
+
+- Updated DevUtils.sol contract address for the Kovan network to one including a bug fix for validating orders with nulled out `feeAssetData` fields. ([#446](https://github.com/0xProject/0x-mesh/pull/446)])
+- Added back Ropsten and Rinkeby support and fixed `exchange` address on Kovan ([#451](https://github.com/0xProject/0x-mesh/pull/451))
+- Segregate V3 Mesh network from V2 network ([#455](https://github.com/0xProject/0x-mesh/pull/455))
+
 
 ## v5.0.0-beta
 
