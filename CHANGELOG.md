--- conflicted
+++ resolved
@@ -2,7 +2,13 @@
 
 This changelog is a work in progress and may contain notes for versions which have not actually been released. Check the [Releases](https://github.com/0xProject/0x-mesh/releases) page to see full release notes and more information about the latest released versions.
 
-<<<<<<< HEAD
+## v10.0.0
+
+### Features ✅
+
+-   Upgraded to Go 1.14, which contains several WebAssembly performance improvements [#815](https://github.com/0xProject/0x-mesh/pull/815).
+
+
 ## v9.4.2
 
 ### Bug fixes 🐞
@@ -15,16 +21,6 @@
 ### Bug fixes 🐞
 
 -   Fixed a problem in the filtered pagination subprotocols of ordersync that caused the nodes to use the wrong orderfilter [#882](https://github.com/0xProject/0x-mesh/pull/882)
-
-
-## v9.4.0
-=======
-## v9.5.0
->>>>>>> 4631913e
-
-### Features ✅
-
--   Upgraded to Go 1.14, which contains several WebAssembly performance improvements [#815](https://github.com/0xProject/0x-mesh/pull/815).
 
 ## v9.4.1
 
