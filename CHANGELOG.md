--- conflicted
+++ resolved
@@ -2,7 +2,6 @@
 
 This changelog is a work in progress and may contain notes for versions which have not actually been released. Check the [Releases](https://github.com/0xProject/0x-mesh/releases) page to see full release notes and more information about the latest released versions.
 
-<<<<<<< HEAD
 ## v8.0.0-beta-0xv3
 
 ### Breaking changes 🛠 
@@ -26,13 +25,11 @@
 - Fixed an issue where the internal Ethereum RPC rate limiter could be too aggressive in certain scenarios ([#596](https://github.com/0xProject/0x-mesh/pull/596)).
 - Add a default RPC request timeout of 30sec to all non-subscription requests sent by `@0x/mesh-rpc-client` to avoid the client from hanging endlessly if it misses a response due to network disruption ([#603](https://github.com/0xProject/0x-mesh/pull/603)).
 
-=======
 ## v7.2.2-beta-0xv3
 
 ### Bug fixes 🐞
 
 - Fixed a bug where `makerAssetFeeData` or `takerAssetFeeData` were sometimes being set to an empty string instead of `0x` in the browser ([#579](https://github.com/0xProject/0x-mesh/pull/579)).
->>>>>>> e881b7dc
 
 ## v7.2.1-beta-0xv3
 
