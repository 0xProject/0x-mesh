# CHANGELOG

This changelog is a work in progress and may contain notes for versions which have not actually been released. Check the [Releases](https://github.com/0xProject/0x-mesh/releases) page to see full release notes and more information about the latest released versions.

<<<<<<< HEAD
## v7.1.0-beta-0xV3

- Update V3 contract addresses for mainnet/testnets. ([#547](https://github.com/0xProject/0x-mesh/pull/547))

## v7.0.4-beta-0xv3

- Upgraded `@0x` deps in `@0x/mesh-rpc-client`

## v7.0.3-beta-0xv3

- Upgrade BigNumber dep used by `@0x/mesh-rpc-client` to `~9.0.0` ([#527](https://github.com/0xProject/0x-mesh/pull/527))
=======
## v6.1.0-beta
>>>>>>> 1cff4a0c

### Features ✅

- Added support for persistence in the browser. Users of the `@0x/mesh-browser` package will now be able to retain orders and other relevant parts of the state when refreshing the page or closing and re-opening the browser. ([#533](https://github.com/0xProject/0x-mesh/pull/533)).

### Bug fixes 🐞

- Fix bug where Mesh nodes were logging receipt and re-sharing with peers duplicate orders already stored in it's DB, if the duplicate order was submitted via JSON-RPC. ([#529](https://github.com/0xProject/0x-mesh/pull/529))
- Add missing `UNEXPIRED` `OrderEventEndState` enum value to both `@0x/mesh-rpc-client` and `@0x/mesh-browser` and missing `STOPPED_WATCHING` value from `@0x/mesh-rpc-client`.
<<<<<<< HEAD

## v7.0.2-beta-0xv3

### Bug fixes 🐞 

- Upgrade Mesh's `libp2p/go-flow-metrics` dep in an attempt to fix a bug in the flow metrics module. ([#521](https://github.com/0xProject/0x-mesh/pull/521))
- Updates `DevUtils.sol` addresses on all networks to the latest version which fixed a deploy issue. ([#520](https://github.com/0xProject/0x-mesh/pull/520))
=======
- Fixed a potential memory leak by using the latest version of `github.com/libp2p/go-libp2p-kad-dht` ([#539](https://github.com/0xProject/0x-mesh/pull/539)).
- Changed the default port for `RPC_ADDR` from a random available port to `60557`. _Some_ documentation already assumed `60557` was the default port. Now all documentation has been updated for consistency with this change. ([#542](https://github.com/0xProject/0x-mesh/pull/542)). 
- Fixed a potential nil pointer exception in log hooks ([#543](https://github.com/0xProject/0x-mesh/pull/543)).
- Fixed a bug where successful closes of an rpc subscription were being reported as errors ([#544](https://github.com/0xProject/0x-mesh/pull/544)).
- We now log the error and stack trace if an RPC method panics. Before, these errors were swallowed by the panic recovery logic in `go-ethereum`'s `rpc` package. ([#545](https://github.com/0xProject/0x-mesh/pull/545))
- Previously, we used to fast-sync block events missed since a Mesh node was last online. If this was more than 128 blocks ago, the fast-sync would fail if Mesh was not connected to an Ethereum node with the `--archive` flag enabled. We now fast-sync only if less than 128 blocks have elapsed. Otherwise, we simply re-validate all orders and continue processing block events from the latest block. ([#407](https://github.com/0xProject/0x-mesh/issues/407))

>>>>>>> 1cff4a0c

## v7.0.1-beta-0xv3

### Bug fixes 🐞 

- Fixed an oversight which granted immunity from bandwidth banning for any peer using a relayed connection ([#509](https://github.com/0xProject/0x-mesh/pull/509)).
- Fixed a typo in the `@0x/mesh-browser` package that resulted in some config options not being passed through correctly ([#502](https://github.com/0xProject/0x-mesh/pull/502)).
- Fixed a bug in ETH JSON-RPC rate limiter where not all dates were being properly converted to UTC, causing Mesh to malfunction if the local time was a day earlier or later than UTC. ([#505](https://github.com/0xProject/0x-mesh/pull/505))
- Fixed a bug in the TypeScript RPC client that prevented orders from being added ([#514](https://github.com/0xProject/0x-mesh/pull/514)).


## v7.0.0-beta-0xv3

### Breaking changes 🛠 

*Note:* This release will require wiping your Mesh's DB before upgrading. The DB location defaults to `./0x_mesh/db`.

- Removed `RPC_PORT` environment variable. The new `RPC_ADDR` environment variable allows specifying both the interface and port ([#487](https://github.com/0xProject/0x-mesh/pull/487)).
- Due to security concerns and new rate limiting mechanisms, the default bind address for the RPC API has changed from `0.0.0.0` to `localhost`. Users who previously did not set `RPC_PORT` may need to now manually set `RPC_ADDR` to enable other applications to access the RPC API. If you are using Docker Compose, we recommend using [links](https://docs.docker.com/compose/networking/#links). If you do need to set `RPC_ADDR` to bind on `0.0.0.0`, please be aware of the security implications and consider protecting access to Mesh via a third-party firewall. (See [#444](https://github.com/0xProject/0x-mesh/pull/444) and [#487](https://github.com/0xProject/0x-mesh/pull/487) for more details).
- Changed the `EXPIRED` event such that it is emitted when an order is expired according to the latest block timestamp, not anymore based on UTC time. ([#490](https://github.com/0xProject/0x-mesh/pull/490))
- Removed the `EXPIRATION_BUFFER_SECONDS` env config since we no longer compute order expiration using UTC time. ([#490](https://github.com/0xProject/0x-mesh/pull/490))

### Features ✅ 

- Re-enabled bandwidth-based peer banning with a workaround to deal with erroneous spikes [#478](https://github.com/0xProject/0x-mesh/pull/478).
- Added an `UNEXPIRED` order event kind which is emitted for orders that were previously considered expired but due to a block-reorg causing the latest block timestamp to be earlier than the previous latest block timestamp, are no longer expired. ([#490](https://github.com/0xProject/0x-mesh/pull/490))
- Added support for decoding Axie Infinity `Transfer` and `Approve` ERC721 events which differ from the ERC721 standard. ([#494](https://github.com/0xProject/0x-mesh/pull/494))

### Bug fixes 🐞 

- Fixed a bug in the Go RPC client which resulted in errors when receving order events with at least one contract event ([#496](https://github.com/0xProject/0x-mesh/pull/496)).

## v6.0.0-beta-0xv3

### Breaking changes 🛠 

- Renamed env config from `ETHEREUM_NETWORK_ID` to `ETHEREUM_CHAIN_ID` since `network` is a misnomer here and what we actually care about is the `chainID`. Most chains have the same id for their p2p network and chain. From the ones we support, the only outlier is Ganache, for which you will now need to supply `1337` instead of `50` (Learn more: https://medium.com/@pedrouid/chainid-vs-networkid-how-do-they-differ-on-ethereum-eec2ed41635b) ([#485](https://github.com/0xProject/0x-mesh/pull/485))
- Rejected order code `OrderForIncorrectNetwork` has been changed to `OrderForIncorrectChain` ([#485](https://github.com/0xProject/0x-mesh/pull/485))

### Features ✅ 

- Implemented a new strategy for limiting the amount of database storage used by Mesh and removing orders when the database is full. This strategy involves a dynamically adjusting maximum expiration time. When the database is full, Mesh will enforce a maximum expiration time for all incoming orders and remove any existing orders with an expiration time too far in the future. If conditions change and there is enough space in the database again, the max expiration time will slowly increase. This is a short term solution which solves the immediate issue of finite storage capacities and does a decent job of protecting against spam. We expect to improve and possibly replace it in the future. See [#450](https://github.com/0xProject/0x-mesh/pull/450) for more details.
- Added support for a new feature called "order pinning" ([#474](https://github.com/0xProject/0x-mesh/pull/474)). Pinned orders will not be affected by any DDoS prevention or incentive mechanisms (including the new dynamic max expiration time feature) and will always stay in storage until they are no longer fillable. By default, all orders which are submitted via either the JSON-RPC API or the `addOrdersAsync` function in the TypeScript bindings will be pinned.
- Re-enabled bandwidth-based peer banning with a workaround to deal with erroneous spikes [#478](https://github.com/0xProject/0x-mesh/pull/478).

### Bug fixes 🐞 

- Improved the aggressiveness at which we permanently delete orders that have been flagged for removal. Previously we would wait for the cleanup job to handle this (once an hour), but that meant many removed orders would accumulate. We now prune them every 5 minutes. ([#471](https://github.com/0xProject/0x-mesh/pull/471))

## v5.1.0-beta

### Features ✅ 

- The `getStats` RPC endpoint now includes a new field which accounts for the number of orders that have been marked as "removed" but not yet permanently deleted ([#461](https://github.com/0xProject/0x-mesh/pull/461)).
- Improved historical order sharing using round-robin algorithm instead of random selection ([#454](https://github.com/0xProject/0x-mesh/pull/454)). This will reduce the warm-up time for receiving existing orders when first joining the network.
- Added ERC1155 assetData support ([#453](https://github.com/0xProject/0x-mesh/pull/453)). This includes order watching and order events for orders involving ERC1155 tokens.
- Added Ability to specify custom contract addresses via the `CUSTOM_ADDRESSES` environment variable or the `customAddresses` field in the TypeScript bindings ([#445](https://github.com/0xProject/0x-mesh/pull/445)).

### Bug fixes 🐞 

- Temporarily disabled bandwidth-based peer banning ([#448](https://github.com/0xProject/0x-mesh/pull/448)). A [bug in libp2p](https://github.com/libp2p/go-libp2p-core/issues/65) was occasionally causing observed bandwidth usage to spike to unrealistic levels, which can result in peers being erroneously banned. We decided to temporarily stop banning peers while we're working with the libp2p team to resolve the issue.

## v5.0.2-beta-0xv3

### Bug fixes 🐞 

- Updated DevUtils.sol contract address for the Kovan network to one including a bug fix for validating orders with nulled out `feeAssetData` fields. ([#446](https://github.com/0xProject/0x-mesh/pull/446)])
- Added back Ropsten and Rinkeby support and fixed `exchange` address on Kovan ([#451](https://github.com/0xProject/0x-mesh/pull/451))
- Segregate V3 Mesh network from V2 network ([#455](https://github.com/0xProject/0x-mesh/pull/455))


## v5.0.0-beta

### Breaking changes 🛠 

- Removes the `txHashes` key in the `OrderEvent`s emitted from the `orders` JSON-RPC subscription and replaced it with `contractEvents`, an array of decoded order-relevant contract events. Parsing these events allows callers to find every discrete order fill/cancel event. ([#420](https://github.com/0xProject/0x-mesh/pull/420))
- Renames the `Kind` key in `OrderEvent` to `EndState` to better elucidate that it represents the aggregate change to the orders state since it was last re-validated. As an end state, it does not capture any possible intermediate states the order might have been in since the last re-validation. Intermediate states can be inferred from the `contractEvents` included ([#420](https://github.com/0xProject/0x-mesh/pull/420))

### Features ✅ 

- Removed the max expiration limit for orders. The only remaining expiration constraint is that the unix timestamp does not overflow int64 (i.e., is not larger than 9223372036854775807). ([#400](https://github.com/0xProject/0x-mesh/pull/400))

### Bug fixes 🐞 

- Fixed bug where we weren't updating an orders `fillableTakerAssetAmount` in the DB when orders were being partially filled or when their fillability increased due to a block re-org. ([#439](https://github.com/0xProject/0x-mesh/pull/439))
- Made `verbosity` field optional in the TypeScript `Config` type. ([#410](https://github.com/0xProject/0x-mesh/pull/410))
- Fixed issue where we weren't re-validating orders potentially impacted by the balance increase of the recipient of an ERC20 or ERC721 transfer. ([#416](https://github.com/0xProject/0x-mesh/pull/416))

## v4.0.1-beta

### Bug fixes 🐞 

- Fixed a DB transaction deadlock accidentally introduced in the v4.0.0-beta release. ([#403](https://github.com/0xProject/0x-mesh/pull/403))

## v4.0.0-beta

### Breaking changes 🛠 

- Renamed the environment variable `P2P_LISTEN_PORT` to `P2P_TCP_PORT` ([#366](https://github.com/0xProject/0x-mesh/pull/366)). This makes it possible to configure Mesh to use both the TCP and Websocket transports by listening on different ports.

### Features ✅ 

- Enabled WebSocket transport for bootstrap nodes and all other nodes ([#361](https://github.com/0xProject/0x-mesh/pull/361), [#363](https://github.com/0xProject/0x-mesh/pull/363), [#366](https://github.com/0xProject/0x-mesh/pull/366)). By default the WebSocket transport listens on port `60559` but this can be changed via the `P2P_WEBSOCKETS_PORT` environment variable.
- Created TypeScript bindings and an NPM package for running Mesh directly in the browser ([#369](https://github.com/0xProject/0x-mesh/pull/369)). Documentation for the NPM package and a guide for running Mesh in the browser can be found at [https://0x-org.gitbook.io/mesh/](https://0x-org.gitbook.io/mesh/).
- Added ability to use custom bootstrap list via the `BOOTSTRAP_LIST` environment variable ([#374](https://github.com/0xProject/0x-mesh/pull/374)). Typically this should only be used for testing/debugging.
- Added WebAssembly/Browser support to packages that previously did not support it ([#358](https://github.com/0xProject/0x-mesh/pull/358), [#359](https://github.com/0xProject/0x-mesh/pull/359), [#366](https://github.com/0xProject/0x-mesh/pull/366)).
- Order hash calculations are now cached, which slightly improves performance ([#365](https://github.com/0xProject/0x-mesh/pull/365)).
- Refactored `BlockWatch` so that it can be used without using `LevelDB` for Ethereum block storage. ([#355](https://github.com/0xProject/0x-mesh/pull/355))

### Bug fixes 🐞 

- Fixed two related bugs: One where order expiration events would be emitted multiple times and another that meant subsequent fill/cancel events for orders deemed expired were not emitted. Fills/cancels for expired orders will continue to be emitted if they occur within ~4 mins (i.e. 20 blocks) of the expiration ([#385](https://github.com/0xProject/0x-mesh/pull/385)).
- Fixed a data race-condition in OrderWatcher that could have caused order collection updates to be overwritten in the DB. ([#386](https://github.com/0xProject/0x-mesh/pull/386))
- Fixed a bug where `fillableTakerAssetAmount` and `lastUpdated` were not always being properly updated in the DB. ([#386](https://github.com/0xProject/0x-mesh/pull/386))
- Fixed some issues with key prefixes for certain types not being applied correctly to logs ([#375](https://github.com/0xProject/0x-mesh/pull/375)).
- Fixed an issue where order hashes were not being correctly logged ([#368](https://github.com/0xProject/0x-mesh/pull/368)).
- Mesh will now properly shut down if the database is unexpectedly closed ([#370](https://github.com/0xProject/0x-mesh/pull/370)).

## v3.0.1-beta

### Bug fixes 🐞 

- Fixed bug where block number would sometimes be converted to hex with a leading zero, an invalid hex value per the [Ethereum JSON-RPC specification](https://github.com/ethereum/wiki/wiki/JSON-RPC#hex-value-encoding). ([#353](https://github.com/0xProject/0x-mesh/pull/353))
- Fixed bug which resulted in orders that were close to expiring being re-added and removed multiple times, resulting in multiple ADDED and EXPIRED events for the same order ([#352](https://github.com/0xProject/0x-mesh/pull/352)).

## v3.0.0-beta

### Breaking changes 🛠 

- Modified Mesh's validation logic to reject and consider invalid any _partially fillable_ orders. While this is
  technically a breaking change, partially fillable orders are rare in the wild and we don't expect this will
  affect many users. ([#333](https://github.com/0xProject/0x-mesh/pull/333))
- Lowercased `GetStatsAsync` method to `getStatsAsync` in TS client

### Bug fixes 🐞 

- De-dup order submitted via the JSON-RPC method `mesh_addOrders` before performing validation ([#331](https://github.com/0xProject/0x-mesh/pull/331))
- Added `"declaration": true,` to TS client's `tsconfig.json` so that downstream projects can use it's TS typings. ([#325](https://github.com/0xProject/0x-mesh/pull/325))


## v2.0.0-beta

### Breaking changes 🛠 

- Modified how `mesh_addOrders` treats orders that are already stored on the Mesh node. Previously, they would be rejected with code `OrderAlreadyStored`. Now, if the order is stored and fillable, it will be accepted. If it is stored but unfillable, it will be rejected with `OrderAlreadyStoredAndUnfillable`. We additionally added a `isNew` property to the accepted orderInfos returned, so that callers can discern which orders Mesh already knew about. ([#316](https://github.com/0xProject/0x-mesh/pull/316))

### Features ✅ 

- Added backup bootstrap nodes provided by the libp2p community
- Improved log formatting and reduced verbosity in a few cases ([#314](https://github.com/0xProject/0x-mesh/pull/314), [#287](https://github.com/0xProject/0x-mesh/pull/287))
- Reduced AdvertiseBootDelay for bootstrap nodes
- Implemented a check that will alerts you when switching to a different Ethereum network ID. ([#301](https://github.com/0xProject/0x-mesh/pull/301)) -- special thanks to @hrharder!
- Made environment variable parsing more generous by automatically removing quotes if needed ([#306](https://github.com/0xProject/0x-mesh/pull/306))
- Improved tests by adding timeouts and closing resources where appropriate ([#310](https://github.com/0xProject/0x-mesh/pull/310), [#309](https://github.com/0xProject/0x-mesh/pull/309), [#308](https://github.com/0xProject/0x-mesh/pull/308))
- Increased robustness by removing panics and failing more gracefully ([#312](https://github.com/0xProject/0x-mesh/pull/312))
- RPC server is now started while block event backfilling is happening under the hood instead of waiting for it to complete ([#318](https://github.com/0xProject/0x-mesh/pull/318))
- Added a `mesh_getStats` endpoint which returns a host of useful information about the state of the Mesh node (e.g., number of fillable order stored, number of peers, peerID, etc...) ([#322](https://github.com/0xProject/0x-mesh/pull/322))

### Bug fixes 🐞 

- Log messages are no longer incorrectly fired when receiving orders which have already been seen ([#286](https://github.com/0xProject/0x-mesh/pull/286))
- Fixed a bug where Mesh was still running after the database was closed ([#300](https://github.com/0xProject/0x-mesh/pull/300))
- Handled Parity "unknown block" error gracefully like we do Geth's ([#285](https://github.com/0xProject/0x-mesh/pull/285))

## v1.0.6-beta

This release fixes several bugs:

- Uninitialized TxHashes map & accidental inclusion of null address txHash in order events ([#280](https://github.com/0xProject/0x-mesh/pull/280))
- Concurrent read/write issue in OrderWatcher's EventDecoder ([#278](https://github.com/0xProject/0x-mesh/issues/278))
- Non-unique logging keys causing Elastic Search indexing issues ([#275](https://github.com/0xProject/0x-mesh/pull/275))

It also includes a reduction in the delay before which bootstrap nodes advertise themselves as relays from 15mins to 30sec.

## v1.0.5-beta

This version introduces a temporary hack in order to help some Mesh nodes find their public IP address under certain circumstances.

## v1.0.4-beta

This release fixes a bug in how AutoNAT and AutoRelay services were discovered.

## v1.0.3-beta

This release fixes some networking related issues with our bootstrap nodes.

- Bootstrap nodes now advertise the correct public IP address.
- Bootstrap nodes now also operate as a relay.

These fixes will help smooth out any issues with peer discovery.

## v1.0.2-beta

This release fixes a few minor bugs and includes additional documentation.

1. Set a custom protocol ID for our DHT in order to separate it from the default IPFS DHT.
2. Fixed a bug in the getOrders JSON-RPC endpoint where fillableTakerAssetAmount was sometimes being encoded as numbers instead of strings.
3. Converted addresses to all lowercase (non-checksummed) in the JSON-RPC API.
4. Improved logging.
5. Added a guide for running a Mesh node with telemetry-enabled.


## v1.0.1-beta

This release adds AutoNAT support for our bootstrap nodes. This enables peers who are behind NATs to find each and connect to each other (in most cases).

In addition, this release includes some changes to default network timeouts and documentation improvements.

## v1.0.0-beta

This is the initial beta release for 0x Mesh!

This release supports the following features:

- Automatic peer discovery via a DHT.
- A JSON-RPC endpoint for interacting with your Mesh node. It includes support for adding new orders and subscribing to order updates.
- Efficient order validation and order watching under the hood. You will get notified quickly when orders are expired, canceled, or filled.
- Basic limitations on the size and types of messages sent by peers. Peers that send malformed messages or messages that are too big will be dropped.

In addition to improving stability and scalability we plan to release many more important features in the near future. Check out https://github.com/0xProject/0x-mesh/issues for more information about what we are working on.<|MERGE_RESOLUTION|>--- conflicted
+++ resolved
@@ -2,21 +2,9 @@
 
 This changelog is a work in progress and may contain notes for versions which have not actually been released. Check the [Releases](https://github.com/0xProject/0x-mesh/releases) page to see full release notes and more information about the latest released versions.
 
-<<<<<<< HEAD
 ## v7.1.0-beta-0xV3
 
 - Update V3 contract addresses for mainnet/testnets. ([#547](https://github.com/0xProject/0x-mesh/pull/547))
-
-## v7.0.4-beta-0xv3
-
-- Upgraded `@0x` deps in `@0x/mesh-rpc-client`
-
-## v7.0.3-beta-0xv3
-
-- Upgrade BigNumber dep used by `@0x/mesh-rpc-client` to `~9.0.0` ([#527](https://github.com/0xProject/0x-mesh/pull/527))
-=======
-## v6.1.0-beta
->>>>>>> 1cff4a0c
 
 ### Features ✅
 
@@ -26,15 +14,6 @@
 
 - Fix bug where Mesh nodes were logging receipt and re-sharing with peers duplicate orders already stored in it's DB, if the duplicate order was submitted via JSON-RPC. ([#529](https://github.com/0xProject/0x-mesh/pull/529))
 - Add missing `UNEXPIRED` `OrderEventEndState` enum value to both `@0x/mesh-rpc-client` and `@0x/mesh-browser` and missing `STOPPED_WATCHING` value from `@0x/mesh-rpc-client`.
-<<<<<<< HEAD
-
-## v7.0.2-beta-0xv3
-
-### Bug fixes 🐞 
-
-- Upgrade Mesh's `libp2p/go-flow-metrics` dep in an attempt to fix a bug in the flow metrics module. ([#521](https://github.com/0xProject/0x-mesh/pull/521))
-- Updates `DevUtils.sol` addresses on all networks to the latest version which fixed a deploy issue. ([#520](https://github.com/0xProject/0x-mesh/pull/520))
-=======
 - Fixed a potential memory leak by using the latest version of `github.com/libp2p/go-libp2p-kad-dht` ([#539](https://github.com/0xProject/0x-mesh/pull/539)).
 - Changed the default port for `RPC_ADDR` from a random available port to `60557`. _Some_ documentation already assumed `60557` was the default port. Now all documentation has been updated for consistency with this change. ([#542](https://github.com/0xProject/0x-mesh/pull/542)). 
 - Fixed a potential nil pointer exception in log hooks ([#543](https://github.com/0xProject/0x-mesh/pull/543)).
@@ -42,7 +21,21 @@
 - We now log the error and stack trace if an RPC method panics. Before, these errors were swallowed by the panic recovery logic in `go-ethereum`'s `rpc` package. ([#545](https://github.com/0xProject/0x-mesh/pull/545))
 - Previously, we used to fast-sync block events missed since a Mesh node was last online. If this was more than 128 blocks ago, the fast-sync would fail if Mesh was not connected to an Ethereum node with the `--archive` flag enabled. We now fast-sync only if less than 128 blocks have elapsed. Otherwise, we simply re-validate all orders and continue processing block events from the latest block. ([#407](https://github.com/0xProject/0x-mesh/issues/407))
 
->>>>>>> 1cff4a0c
+## v7.0.4-beta-0xv3
+
+- Upgraded `@0x` deps in `@0x/mesh-rpc-client`
+
+## v7.0.3-beta-0xv3
+
+- Upgrade BigNumber dep used by `@0x/mesh-rpc-client` to `~9.0.0` ([#527](https://github.com/0xProject/0x-mesh/pull/527))
+
+
+## v7.0.2-beta-0xv3
+
+### Bug fixes 🐞 
+
+- Upgrade Mesh's `libp2p/go-flow-metrics` dep in an attempt to fix a bug in the flow metrics module. ([#521](https://github.com/0xProject/0x-mesh/pull/521))
+- Updates `DevUtils.sol` addresses on all networks to the latest version which fixed a deploy issue. ([#520](https://github.com/0xProject/0x-mesh/pull/520))
 
 ## v7.0.1-beta-0xv3
 
