--- conflicted
+++ resolved
@@ -2,10 +2,7 @@
 
 This changelog is a work in progress and may contain notes for versions which have not actually been released. Check the [Releases](https://github.com/0xProject/0x-mesh/releases) page to see full release notes and more information about the latest released versions.
 
-<<<<<<< HEAD
-## v7.2.1-beta-0xv3
-=======
-## v7.0.0-beta
+## v8.0.0-beta-0xv3
 
 ### Breaking changes 🛠 
 
@@ -29,8 +26,7 @@
 - Add a default RPC request timeout of 30sec to all non-subscription requests sent by `@0x/mesh-rpc-client` to avoid the client from hanging endlessly if it misses a response due to network disruption ([#603](https://github.com/0xProject/0x-mesh/pull/603)).
 
 
-## v6.1.2-beta
->>>>>>> 960072df
+## v7.2.1-beta-0xv3
 
 ### Bug fixes 🐞
 
