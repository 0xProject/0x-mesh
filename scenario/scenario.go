--- conflicted
+++ resolved
@@ -31,12 +31,8 @@
 		MakerAssetData:        common.Hex2Bytes("f47261b0000000000000000000000000871dd7c2b4b25e1aa18728e9d5f2af4c4e431f5c"),
 		MakerFeeAssetData:     constants.NullBytes,
 		TakerAssetData:        common.Hex2Bytes("f47261b00000000000000000000000000b1ba0af832d7c05fd64161e0db78e85978e8082"),
-<<<<<<< HEAD
 		TakerFeeAssetData:     constants.NullBytes,
-		Salt:                  big.NewInt(1548619145450),
-=======
 		Salt:                  big.NewInt(int64(time.Now().Nanosecond())),
->>>>>>> 862e293e
 		MakerFee:              big.NewInt(0),
 		TakerFee:              big.NewInt(0),
 		MakerAssetAmount:      zrxAmount,
