--- conflicted
+++ resolved
@@ -263,7 +263,6 @@
 	return signedTestOrder
 }
 
-<<<<<<< HEAD
 // CreateNFTForZRXWithWETHMakerFeeSignedTestOrder creates a valid 0x order where
 // the maker wishes to trade an NFT for ZRX with WETH as the maker fee asset.
 func CreateNFTForZRXWithWETHMakerFeeSignedTestOrder(t *testing.T, ethClient *ethclient.Client, makerAddress, takerAddress common.Address, tokenID *big.Int, zrxAmount *big.Int, wethFeeAmount *big.Int) *zeroex.SignedOrder {
@@ -285,20 +284,89 @@
 
 	// Create order
 	testOrder := &zeroex.Order{
-		ChainID:             big.NewInt(constants.TestNetworkID),
-		ExchangeAddress:     ethereum.NetworkIDToContractAddresses[constants.TestNetworkID].Exchange,
-		MakerAddress:        makerAddress,
-		TakerAddress:        constants.NullAddress,
-		SenderAddress:       constants.NullAddress,
-		FeeRecipientAddress: common.HexToAddress("0xa258b39954cef5cb142fd567a46cddb31a670124"),
-		MakerAssetData:      makerAssetData,
+		ChainID:               big.NewInt(constants.TestNetworkID),
+		ExchangeAddress:       ethereum.NetworkIDToContractAddresses[constants.TestNetworkID].Exchange,
+		MakerAddress:          makerAddress,
+		TakerAddress:          constants.NullAddress,
+		SenderAddress:         constants.NullAddress,
+		FeeRecipientAddress:   common.HexToAddress("0xa258b39954cef5cb142fd567a46cddb31a670124"),
+		MakerAssetData:        makerAssetData,
 		MakerFeeAssetData:   common.Hex2Bytes("f47261b00000000000000000000000000b1ba0af832d7c05fd64161e0db78e85978e8082"),
-		// TODO(albrow): We should remove TakerFeeAssetData after the DevUtils contract is fixed
 		TakerAssetData:        common.Hex2Bytes("f47261b0000000000000000000000000871dd7c2b4b25e1aa18728e9d5f2af4c4e431f5c"),
-		TakerFeeAssetData:     common.Hex2Bytes("f47261b0000000000000000000000000871dd7c2b4b25e1aa18728e9d5f2af4c4e431f5c"),
+		TakerFeeAssetData:     constants.NullBytes,
 		Salt:                  big.NewInt(1548619145450),
 		MakerFee:              wethFeeAmount,
-=======
+		TakerFee:              big.NewInt(0),
+		MakerAssetAmount:      big.NewInt(1),
+		TakerAssetAmount:      zrxAmount,
+		ExpirationTimeSeconds: big.NewInt(time.Now().Add(24 * time.Hour).Unix()),
+	}
+
+	// Sign Order
+	signedTestOrder, err := zeroex.SignTestOrder(testOrder)
+	require.NoError(t, err, "could not sign order")
+
+	// Set up balances/allowances
+
+	ganacheAddresses := ethereum.NetworkIDToContractAddresses[constants.TestNetworkID]
+
+	// SET NFT allowance
+	txn, err = dummyERC721Token.SetApprovalForAll(makerOpts, ganacheAddresses.ERC721Proxy, true)
+	require.NoError(t, err)
+	waitTxnSuccessfullyMined(t, ethClient, txn)
+
+	weth9, err := wrappers.NewWETH9(ganacheAddresses.WETH9, ethClient)
+	require.NoError(t, err)
+
+	// Convert ETH-WETH for MakerFee
+	opts := &bind.TransactOpts{
+		From:   makerAddress,
+		Value:  wethFeeAmount,
+		Signer: GetTestSignerFn(makerAddress),
+	}
+	txn, err = weth9.Deposit(opts)
+	require.NoError(t, err)
+	waitTxnSuccessfullyMined(t, ethClient, txn)
+
+	// All 1 billion ZRX start in this address
+	zrxCoinbase := constants.GanacheAccount0
+	if takerAddress == zrxCoinbase {
+		t.Errorf("takerAddress cannot be set to the ZRX coinbase address (e.g., the address with the 1 billion ZRX at Genesis)")
+	}
+
+	zrx, err := wrappers.NewZRXToken(ganacheAddresses.ZRXToken, ethClient)
+	require.NoError(t, err)
+
+	// Transfer ZRX to takerAddress
+	opts = &bind.TransactOpts{
+		From:   zrxCoinbase,
+		Signer: GetTestSignerFn(zrxCoinbase),
+	}
+	txn, err = zrx.Transfer(opts, takerAddress, zrxAmount)
+	require.NoError(t, err)
+	waitTxnSuccessfullyMined(t, ethClient, txn)
+
+	// SET ZRX allowance
+	opts = &bind.TransactOpts{
+		From:   takerAddress,
+		Signer: GetTestSignerFn(takerAddress),
+	}
+	txn, err = zrx.Approve(opts, ganacheAddresses.ERC20Proxy, zrxAmount)
+	require.NoError(t, err)
+	waitTxnSuccessfullyMined(t, ethClient, txn)
+
+	// SET WETH allowance
+	opts = &bind.TransactOpts{
+		From:   makerAddress,
+		Signer: GetTestSignerFn(makerAddress),
+	}
+	txn, err = weth9.Approve(opts, ganacheAddresses.ERC20Proxy, wethFeeAmount)
+	require.NoError(t, err)
+	waitTxnSuccessfullyMined(t, ethClient, txn)
+
+	return signedTestOrder
+}
+
 // CreateERC1155ForZRXSignedTestOrder creates a valid 0x orders where the maker wishes to trade an ERC1155 for ZRX
 func CreateERC1155ForZRXSignedTestOrder(t *testing.T, ethClient *ethclient.Client, makerAddress, takerAddress common.Address, tokenID *big.Int, zrxAmount, erc1155FungibleAmount *big.Int) *zeroex.SignedOrder {
 	erc1155Mintable, err := wrappers.NewERC1155Mintable(constants.GanacheDummyERC1155MintableAddress, ethClient)
@@ -341,23 +409,22 @@
 
 	// Create order
 	testOrder := &zeroex.Order{
+		ChainID:               big.NewInt(constants.TestNetworkID),
 		MakerAddress:          makerAddress,
 		TakerAddress:          constants.NullAddress,
 		SenderAddress:         constants.NullAddress,
 		FeeRecipientAddress:   common.HexToAddress("0xa258b39954cef5cb142fd567a46cddb31a670124"),
 		MakerAssetData:        erc1155AssetData,
+		MakerFeeAssetData:     constants.NullBytes,
 		TakerAssetData:        common.Hex2Bytes("f47261b0000000000000000000000000871dd7c2b4b25e1aa18728e9d5f2af4c4e431f5c"),
+		TakerFeeAssetData:     constants.NullBytes,
 		Salt:                  big.NewInt(1548619145450),
 		MakerFee:              big.NewInt(0),
->>>>>>> 03ccf3b6
 		TakerFee:              big.NewInt(0),
 		MakerAssetAmount:      big.NewInt(1),
 		TakerAssetAmount:      zrxAmount,
 		ExpirationTimeSeconds: big.NewInt(time.Now().Add(24 * time.Hour).Unix()),
-<<<<<<< HEAD
-=======
 		ExchangeAddress:       ethereum.NetworkIDToContractAddresses[constants.TestNetworkID].Exchange,
->>>>>>> 03ccf3b6
 	}
 
 	// Sign Order
@@ -366,28 +433,8 @@
 
 	// Set up balances/allowances
 
-<<<<<<< HEAD
-	ganacheAddresses := ethereum.NetworkIDToContractAddresses[constants.TestNetworkID]
-
-	// SET NFT allowance
-	txn, err = dummyERC721Token.SetApprovalForAll(makerOpts, ganacheAddresses.ERC721Proxy, true)
-	require.NoError(t, err)
-	waitTxnSuccessfullyMined(t, ethClient, txn)
-
-	weth9, err := wrappers.NewWETH9(ganacheAddresses.WETH9, ethClient)
-	require.NoError(t, err)
-
-	// Convert ETH-WETH for MakerFee
-	opts := &bind.TransactOpts{
-		From:   makerAddress,
-		Value:  wethFeeAmount,
-		Signer: GetTestSignerFn(makerAddress),
-	}
-	txn, err = weth9.Deposit(opts)
-=======
 	// SET ERC1155 allowance
 	txn, err = erc1155Mintable.SetApprovalForAll(makerOpts, ganacheAddresses.ERC1155Proxy, true)
->>>>>>> 03ccf3b6
 	require.NoError(t, err)
 	waitTxnSuccessfullyMined(t, ethClient, txn)
 
@@ -401,11 +448,7 @@
 	require.NoError(t, err)
 
 	// Transfer ZRX to takerAddress
-<<<<<<< HEAD
-	opts = &bind.TransactOpts{
-=======
 	opts := &bind.TransactOpts{
->>>>>>> 03ccf3b6
 		From:   zrxCoinbase,
 		Signer: GetTestSignerFn(zrxCoinbase),
 	}
@@ -422,18 +465,6 @@
 	require.NoError(t, err)
 	waitTxnSuccessfullyMined(t, ethClient, txn)
 
-<<<<<<< HEAD
-	// SET WETH allowance
-	opts = &bind.TransactOpts{
-		From:   makerAddress,
-		Signer: GetTestSignerFn(makerAddress),
-	}
-	txn, err = weth9.Approve(opts, ganacheAddresses.ERC20Proxy, wethFeeAmount)
-	require.NoError(t, err)
-	waitTxnSuccessfullyMined(t, ethClient, txn)
-
-=======
->>>>>>> 03ccf3b6
 	return signedTestOrder
 }
 
