--- conflicted
+++ resolved
@@ -1,23 +1,6 @@
 package main
 
 import (
-<<<<<<< HEAD
-	"flag"
-
-	log "github.com/sirupsen/logrus"
-)
-
-func main() {
-	// TODO: Main entry point for the 0x Mesh node
-	var (
-		verbosity = flag.Int("verbosity", int(log.InfoLevel), "Logging verbosity: 0=panic, 1=fatal, 2=error, 3=warn, 4=info, 5=debug 6=trace")
-	)
-	flag.Parse()
-
-	// Logging settings
-	log.SetFormatter(&log.JSONFormatter{})
-	log.SetLevel(log.Level(*verbosity))
-=======
 	"github.com/plaid/go-envvar/envvar"
 	log "github.com/sirupsen/logrus"
 )
@@ -37,5 +20,4 @@
 	// Logging settings
 	log.SetFormatter(&log.JSONFormatter{})
 	log.SetLevel(log.Level(vars.Verbosity))
->>>>>>> 0ec3b414
 }