--- conflicted
+++ resolved
@@ -100,8 +100,7 @@
 }
 
 var testOrder = &zeroex.Order{
-	ChainID:               big.NewInt(constants.TestNetworkID),
-	ExchangeAddress:       ethereum.NetworkIDToContractAddresses[constants.TestNetworkID].Exchange,
+	ChainID:               big.NewInt(constants.TestChainID),
 	MakerAddress:          constants.GanacheAccount0,
 	TakerAddress:          constants.NullAddress,
 	SenderAddress:         constants.NullAddress,
@@ -116,10 +115,7 @@
 	MakerAssetAmount:      big.NewInt(3551808554499581700),
 	TakerAssetAmount:      big.NewInt(300000000000000),
 	ExpirationTimeSeconds: big.NewInt(1548619325),
-<<<<<<< HEAD
-=======
 	ExchangeAddress:       ethereum.ChainIDToContractAddresses[constants.TestChainID].Exchange,
->>>>>>> c27b5920
 }
 
 func TestAddOrdersSuccess(t *testing.T) {
