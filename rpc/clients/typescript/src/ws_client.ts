import { assert } from '@0x/assert';
import { ObjectMap, SignedOrder } from '@0x/types';
<<<<<<< HEAD
import * as Web3Providers from '@0x/web3-providers-fork';
=======
import { BigNumber } from '@0x/utils';
>>>>>>> 960072df
import { v4 as uuid } from 'uuid';
import * as Web3Providers from 'web3-providers';
import * as WebSocket from 'websocket';

import { BigNumber } from './configured_bignumber';
import {
    AcceptedOrderInfo,
    ContractEvent,
    ContractEventKind,
    ContractEventParameters,
    ERC1155ApprovalForAllEvent,
    ERC721ApprovalForAllEvent,
    ExchangeCancelEvent,
    GetOrdersResponse,
    GetStatsResponse,
    HeartbeatEventPayload,
    OrderEvent,
    OrderEventPayload,
    OrderInfo,
    RawAcceptedOrderInfo,
    RawGetOrdersResponse,
    RawOrderEvent,
    RawOrderInfo,
    RawValidationResults,
    RejectedOrderInfo,
    StringifiedContractEvent,
    StringifiedERC1155TransferBatchEvent,
    StringifiedERC1155TransferSingleEvent,
    StringifiedERC20ApprovalEvent,
    StringifiedERC20TransferEvent,
    StringifiedERC721ApprovalEvent,
    StringifiedERC721TransferEvent,
    StringifiedExchangeCancelUpToEvent,
    StringifiedExchangeFillEvent,
    StringifiedWethDepositEvent,
    StringifiedWethWithdrawalEvent,
    ValidationResults,
    WSOpts,
} from './types';

const CLOSE_REASON_NO_HEARTBEAT = 3001;
const CLOSE_DESCRIPTION_NO_HEARTBEAT = 'No heartbeat received';

const DEFAULT_RECONNECT_AFTER_MS = 5000;
const DEFAULT_RPC_REQUEST_TIMEOUT = 30000;
const DEFAULT_WS_OPTS = {
    clientConfig: {
        // For some reason fragmenting the payloads causes the connection to close
        // Source: https://github.com/theturtle32/WebSocket-Node/issues/359
        fragmentOutgoingMessages: false,
    },
    timeout: DEFAULT_RPC_REQUEST_TIMEOUT,
    reconnectDelay: DEFAULT_RECONNECT_AFTER_MS,
};

/**
 * This class includes all the functionality related to interacting with a Mesh JSON RPC
 * websocket endpoint.
 */
export class WSClient {
    private readonly _subscriptionIdToMeshSpecificId: ObjectMap<string>;
    private _heartbeatCheckIntervalId: number | undefined;
    private readonly _wsProvider: Web3Providers.WebsocketProvider;
    private static _convertRawAcceptedOrderInfos(rawAcceptedOrderInfos: RawAcceptedOrderInfo[]): AcceptedOrderInfo[] {
        const acceptedOrderInfos: AcceptedOrderInfo[] = [];
        rawAcceptedOrderInfos.forEach(rawAcceptedOrderInfo => {
            const acceptedOrderInfo: AcceptedOrderInfo = {
                orderHash: rawAcceptedOrderInfo.orderHash,
                signedOrder: WSClient._convertOrderStringFieldsToBigNumber(rawAcceptedOrderInfo.signedOrder),
                fillableTakerAssetAmount: new BigNumber(rawAcceptedOrderInfo.fillableTakerAssetAmount),
                isNew: rawAcceptedOrderInfo.isNew,
            };
            acceptedOrderInfos.push(acceptedOrderInfo);
        });
        return acceptedOrderInfos;
    }
    private static _convertRawOrderInfos(rawOrderInfos: RawOrderInfo[]): OrderInfo[] {
        const orderInfos: OrderInfo[] = [];
        rawOrderInfos.forEach(rawOrderInfo => {
            const orderInfo: OrderInfo = {
                orderHash: rawOrderInfo.orderHash,
                signedOrder: WSClient._convertOrderStringFieldsToBigNumber(rawOrderInfo.signedOrder),
                fillableTakerAssetAmount: new BigNumber(rawOrderInfo.fillableTakerAssetAmount),
            };
            orderInfos.push(orderInfo);
        });
        return orderInfos;
    }
<<<<<<< HEAD
    private static _convertStringsFieldsToBigNumbers(obj: any, fields: string[]): any {
        const result = { ...obj };
        fields.forEach(field => {
            if (result[field] === undefined) {
                throw new Error(`Could not find field '${field}' while converting string fields to BigNumber.`);
            }
            result[field] = new BigNumber(result[field]);
        });
        return result;
    }
    private static _convertOrderStringFieldsToBigNumber(order: any): any {
        return WSClient._convertStringsFieldsToBigNumbers(order, [
            'makerAssetAmount',
            'takerAssetAmount',
            'makerFee',
            'takerFee',
            'expirationTimeSeconds',
            'salt',
        ]);
=======
    private static _convertRawGetOrdersResponse(rawGetOrdersResponse: RawGetOrdersResponse): GetOrdersResponse {
        return {
            snapshotID: rawGetOrdersResponse.snapshotID,
            // tslint:disable-next-line:custom-no-magic-numbers
            snapshotTimestamp: Math.round(new Date(rawGetOrdersResponse.snapshotTimestamp).getTime() / 1000),
            ordersInfos: WSClient._convertRawOrderInfos(rawGetOrdersResponse.ordersInfos),
        };
>>>>>>> 960072df
    }
    private static _convertStringifiedContractEvents(rawContractEvents: StringifiedContractEvent[]): ContractEvent[] {
        const contractEvents: ContractEvent[] = [];
        if (rawContractEvents === null) {
            return contractEvents;
        }
        rawContractEvents.forEach(rawContractEvent => {
            const kind = rawContractEvent.kind as ContractEventKind;
            const rawParameters = rawContractEvent.parameters;
            let parameters: ContractEventParameters;
            switch (kind) {
                case ContractEventKind.ERC20TransferEvent:
                    const erc20TransferEvent = rawParameters as StringifiedERC20TransferEvent;
                    parameters = {
                        from: erc20TransferEvent.from,
                        to: erc20TransferEvent.to,
                        value: new BigNumber(erc20TransferEvent.value),
                    };
                    break;
                case ContractEventKind.ERC20ApprovalEvent:
                    const erc20ApprovalEvent = rawParameters as StringifiedERC20ApprovalEvent;
                    parameters = {
                        owner: erc20ApprovalEvent.owner,
                        spender: erc20ApprovalEvent.spender,
                        value: new BigNumber(erc20ApprovalEvent.value),
                    };
                    break;
                case ContractEventKind.ERC721TransferEvent:
                    const erc721TransferEvent = rawParameters as StringifiedERC721TransferEvent;
                    parameters = {
                        from: erc721TransferEvent.from,
                        to: erc721TransferEvent.to,
                        tokenId: new BigNumber(erc721TransferEvent.tokenId),
                    };
                    break;
                case ContractEventKind.ERC721ApprovalEvent:
                    const erc721ApprovalEvent = rawParameters as StringifiedERC721ApprovalEvent;
                    parameters = {
                        owner: erc721ApprovalEvent.owner,
                        approved: erc721ApprovalEvent.approved,
                        tokenId: new BigNumber(erc721ApprovalEvent.tokenId),
                    };
                    break;
                case ContractEventKind.ERC721ApprovalForAllEvent:
                    parameters = rawParameters as ERC721ApprovalForAllEvent;
                    break;
                case ContractEventKind.ERC1155ApprovalForAllEvent:
                    parameters = rawParameters as ERC1155ApprovalForAllEvent;
                    break;
                case ContractEventKind.ERC1155TransferSingleEvent:
                    const erc1155TransferSingleEvent = rawParameters as StringifiedERC1155TransferSingleEvent;
                    parameters = {
                        operator: erc1155TransferSingleEvent.operator,
                        from: erc1155TransferSingleEvent.from,
                        to: erc1155TransferSingleEvent.to,
                        id: new BigNumber(erc1155TransferSingleEvent.id),
                        value: new BigNumber(erc1155TransferSingleEvent.value),
                    };
                    break;
                case ContractEventKind.ERC1155TransferBatchEvent:
                    const erc1155TransferBatchEvent = rawParameters as StringifiedERC1155TransferBatchEvent;
                    const ids: BigNumber[] = [];
                    erc1155TransferBatchEvent.ids.forEach(id => {
                        ids.push(new BigNumber(id));
                    });
                    const values: BigNumber[] = [];
                    erc1155TransferBatchEvent.values.forEach(value => {
                        values.push(new BigNumber(value));
                    });
                    parameters = {
                        operator: erc1155TransferBatchEvent.operator,
                        from: erc1155TransferBatchEvent.from,
                        to: erc1155TransferBatchEvent.to,
                        ids,
                        values,
                    };
                    break;
                case ContractEventKind.ExchangeFillEvent:
                    const exchangeFillEvent = rawParameters as StringifiedExchangeFillEvent;
                    parameters = {
                        makerAddress: exchangeFillEvent.makerAddress,
                        takerAddress: exchangeFillEvent.takerAddress,
                        senderAddress: exchangeFillEvent.senderAddress,
                        feeRecipientAddress: exchangeFillEvent.feeRecipientAddress,
                        makerAssetFilledAmount: new BigNumber(exchangeFillEvent.makerAssetFilledAmount),
                        takerAssetFilledAmount: new BigNumber(exchangeFillEvent.takerAssetFilledAmount),
                        makerFeePaid: new BigNumber(exchangeFillEvent.makerFeePaid),
                        takerFeePaid: new BigNumber(exchangeFillEvent.takerFeePaid),
                        orderHash: exchangeFillEvent.orderHash,
                        makerAssetData: exchangeFillEvent.makerAssetData,
                        takerAssetData: exchangeFillEvent.takerAssetData,
                    };
                    break;
                case ContractEventKind.ExchangeCancelEvent:
                    parameters = rawParameters as ExchangeCancelEvent;
                    break;
                case ContractEventKind.ExchangeCancelUpToEvent:
                    const exchangeCancelUpToEvent = rawParameters as StringifiedExchangeCancelUpToEvent;
                    parameters = {
                        makerAddress: exchangeCancelUpToEvent.makerAddress,
                        senderAddress: exchangeCancelUpToEvent.senderAddress,
                        orderEpoch: new BigNumber(exchangeCancelUpToEvent.orderEpoch),
                    };
                    break;
                case ContractEventKind.WethDepositEvent:
                    const wethDepositEvent = rawParameters as StringifiedWethDepositEvent;
                    parameters = {
                        owner: wethDepositEvent.owner,
                        value: new BigNumber(wethDepositEvent.value),
                    };
                    break;
                case ContractEventKind.WethWithdrawalEvent:
                    const wethWithdrawalEvent = rawParameters as StringifiedWethWithdrawalEvent;
                    parameters = {
                        owner: wethWithdrawalEvent.owner,
                        value: new BigNumber(wethWithdrawalEvent.value),
                    };
                    break;
                default:
                    throw new Error(`Unrecognized ContractEventKind: ${kind}`);
            }
            const contractEvent: ContractEvent = {
                blockHash: rawContractEvent.blockHash,
                txHash: rawContractEvent.txHash,
                txIndex: rawContractEvent.txIndex,
                logIndex: rawContractEvent.logIndex,
                isRemoved: rawContractEvent.isRemoved,
                address: rawContractEvent.address,
                kind,
                parameters,
            };
            contractEvents.push(contractEvent);
        });
        return contractEvents;
    }
    /**
     * Instantiates a new WSClient instance
     * @param   url               WS server endpoint
     * @param   wsOpts            WebSocket options
     * @return  An instance of WSClient
     */
    constructor(url: string, wsOpts?: WSOpts) {
        this._subscriptionIdToMeshSpecificId = {};
        if (wsOpts !== undefined && wsOpts.reconnectDelay === undefined) {
            wsOpts.reconnectDelay = DEFAULT_RECONNECT_AFTER_MS;
        }
        this._wsProvider = new Web3Providers.WebsocketProvider(
            url,
            wsOpts !== undefined ? (wsOpts as any) : DEFAULT_WS_OPTS,
        );
        // Intentional fire-and-forget
        // tslint:disable-next-line:no-floating-promises
        this._startInternalLivenessCheckAsync();
    }
    /**
     * Adds an array of 0x signed orders to the Mesh node.
     * @param signedOrders signedOrders to add
     * @param pinned       Whether or not the orders should be pinned. Pinned
     * orders will not be affected by any DDoS prevention or incentive
     * mechanisms and will always stay in storage until they are no longer
     * fillable.
     * @returns validation results
     */
    public async addOrdersAsync(signedOrders: SignedOrder[], pinned: boolean = true): Promise<ValidationResults> {
        assert.isArray('signedOrders', signedOrders);
        const rawValidationResults: RawValidationResults = await (this._wsProvider as any).send('mesh_addOrders', [
            signedOrders,
            { pinned },
        ]);
        const validationResults: ValidationResults = {
            accepted: WSClient._convertRawAcceptedOrderInfos(rawValidationResults.accepted),
            rejected: [],
        };
        rawValidationResults.rejected.forEach(rawRejectedOrderInfo => {
            const rejectedOrderInfo: RejectedOrderInfo = {
                orderHash: rawRejectedOrderInfo.orderHash,
                signedOrder: WSClient._convertOrderStringFieldsToBigNumber(rawRejectedOrderInfo.signedOrder),
                kind: rawRejectedOrderInfo.kind,
                status: rawRejectedOrderInfo.status,
            };
            validationResults.rejected.push(rejectedOrderInfo);
        });
        return validationResults;
    }
    public async getStatsAsync(): Promise<GetStatsResponse> {
        const stats = await this._wsProvider.send('mesh_getStats', []);
        return stats;
    }
    /**
     * Get all 0x signed orders currently stored in the Mesh node
     * @param perPage number of signedOrders to fetch per paginated request
     * @returns all orders, their hash and their fillableTakerAssetAmount
     */
    public async getOrdersAsync(perPage: number = 200): Promise<GetOrdersResponse> {
        let snapshotID = ''; // New snapshot

        let page = 0;
        const rawGetOrdersResponse: RawGetOrdersResponse = await this._wsProvider.send('mesh_getOrders', [
            page,
            perPage,
            snapshotID,
        ]);
        let getOrdersResponse = WSClient._convertRawGetOrdersResponse(rawGetOrdersResponse);
        snapshotID = rawGetOrdersResponse.snapshotID;
        let rawOrdersInfos = rawGetOrdersResponse.ordersInfos;

        let allRawOrderInfos: RawOrderInfo[] = [];
        do {
            allRawOrderInfos = [...allRawOrderInfos, ...rawOrdersInfos];
            page++;
            rawOrdersInfos = (await this._wsProvider.send('mesh_getOrders', [page, perPage, snapshotID])).ordersInfos;
        } while (rawOrdersInfos.length > 0);

        const orderInfos = WSClient._convertRawOrderInfos(allRawOrderInfos);
        getOrdersResponse = {
            snapshotID,
            snapshotTimestamp: getOrdersResponse.snapshotTimestamp,
            ordersInfos: orderInfos,
        };
        return getOrdersResponse;
    }
    /**
     * Subscribe to the 'orders' topic and receive order events from Mesh. This method returns a
     * subscriptionId that can be used to `unsubscribe()` from this subscription.
     * @param   cb   callback function where you'd like to get notified about order events
     * @return subscriptionId
     */
    public async subscribeToOrdersAsync(cb: (orderEvents: OrderEvent[]) => void): Promise<string> {
        assert.isFunction('cb', cb);
        const orderEventsSubscriptionId = await this._wsProvider.subscribe('mesh_subscribe', 'orders', []);
        const id = uuid();
        this._subscriptionIdToMeshSpecificId[id] = orderEventsSubscriptionId;

        const orderEventsCallback = (eventPayload: OrderEventPayload) => {
            this._subscriptionIdToMeshSpecificId[id] = eventPayload.subscription;
            const rawOrderEvents: RawOrderEvent[] = eventPayload.result;
            const orderEvents: OrderEvent[] = [];
            rawOrderEvents.forEach(rawOrderEvent => {
                const orderEvent = {
                    timestampMs: new Date(rawOrderEvent.timestamp).getTime(),
                    orderHash: rawOrderEvent.orderHash,
                    signedOrder: WSClient._convertOrderStringFieldsToBigNumber(rawOrderEvent.signedOrder),
                    endState: rawOrderEvent.endState,
                    fillableTakerAssetAmount: new BigNumber(rawOrderEvent.fillableTakerAssetAmount),
                    contractEvents: WSClient._convertStringifiedContractEvents(rawOrderEvent.contractEvents),
                };
                orderEvents.push(orderEvent);
            });
            cb(orderEvents);
        };
        this._wsProvider.on(orderEventsSubscriptionId, orderEventsCallback as any);
        return id;
    }
    /**
     * Unsubscribe from a subscription
     * @param subscriptionId identifier of the subscription to cancel
     */
    public async unsubscribeAsync(subscriptionId: string): Promise<void> {
        assert.isString('subscriptionId', subscriptionId);
        const meshSubscriptionId = this._subscriptionIdToMeshSpecificId[subscriptionId];
        await (this._wsProvider as any).send('mesh_unsubscribe', [meshSubscriptionId]);
    }
    /**
     * Get notified when the underlying WS connection closes normally. If it closes with an
     * error, WSClient automatically attempts to re-connect without emitting a `close` event.
     * @param cb callback to call when WS connection closes
     */
    public onClose(cb: () => void): void {
        (this._wsProvider as any).connection.addEventListener('close', () => {
            cb();
        });
    }
    /**
     * Get notified when a connection to the underlying WS connection is re-established
     * @param cb callback to call with the error when it occurs
     */
    public onReconnected(cb: () => void): void {
        (this._wsProvider as any).on('reconnected', () => {
            cb();
        });
    }
    /**
     * destroy unsubscribes all active subscriptions, closes the websocket connection
     * and stops the internal heartbeat connection liveness check.
     */
    public destroy(): void {
        clearInterval(this._heartbeatCheckIntervalId);
        this._wsProvider.clearSubscriptions('mesh_unsubscribe');
        (this._wsProvider as any).disconnect(WebSocket.connection.CLOSE_REASON_NORMAL, 'Normal connection closure');
    }
    /**
     * Subscribe to the 'heartbeat' topic and receive an ack from the Mesh every 5 seconds. This method
     * returns a subscriptionId that can be used to `unsubscribe()` from this subscription.
     * @param   cb   callback function where you'd like to get notified about heartbeats
     * @return subscriptionId
     */
    private async _subscribeToHeartbeatAsync(cb: (ack: string) => void): Promise<string> {
        assert.isFunction('cb', cb);
        const heartbeatSubscriptionId = await this._wsProvider.subscribe('mesh_subscribe', 'heartbeat', []);
        const id = uuid();
        this._subscriptionIdToMeshSpecificId[id] = heartbeatSubscriptionId;

        const orderEventsCallback = (eventPayload: HeartbeatEventPayload) => {
            this._subscriptionIdToMeshSpecificId[id] = eventPayload.subscription;
            cb(eventPayload.result);
        };
        this._wsProvider.on(heartbeatSubscriptionId, orderEventsCallback as any);
        return id;
    }
    private async _startInternalLivenessCheckAsync(): Promise<void> {
        let lastHeartbeatTimestampMs = new Date().getTime();
        try {
            await this._subscribeToHeartbeatAsync((ack: string) => {
                lastHeartbeatTimestampMs = new Date().getTime();
            });
        } catch (err) {
            throw new Error('Failed to establish under-the-hood heartbeat subscription');
        }
        const oneSecondInMs = 1000;
        this._heartbeatCheckIntervalId = setInterval(() => {
            const twentySecondsInMs = 20000;
            // tslint:disable-next-line:boolean-naming
            const haveTwentySecondsPastWithoutAHeartBeat =
                lastHeartbeatTimestampMs + twentySecondsInMs < new Date().getTime();
            if (haveTwentySecondsPastWithoutAHeartBeat) {
                // If connected, we haven't received a heartbeat in over 20 seconds, re-connect
                if (this._wsProvider.connected) {
                    this._wsProvider.disconnect(CLOSE_REASON_NO_HEARTBEAT, CLOSE_DESCRIPTION_NO_HEARTBEAT);
                }
                lastHeartbeatTimestampMs = new Date().getTime();
            }
        }, oneSecondInMs) as any;
    }
}<|MERGE_RESOLUTION|>--- conflicted
+++ resolved
@@ -1,15 +1,10 @@
 import { assert } from '@0x/assert';
 import { ObjectMap, SignedOrder } from '@0x/types';
-<<<<<<< HEAD
-import * as Web3Providers from '@0x/web3-providers-fork';
-=======
 import { BigNumber } from '@0x/utils';
->>>>>>> 960072df
 import { v4 as uuid } from 'uuid';
 import * as Web3Providers from 'web3-providers';
 import * as WebSocket from 'websocket';
 
-import { BigNumber } from './configured_bignumber';
 import {
     AcceptedOrderInfo,
     ContractEvent,
@@ -93,7 +88,6 @@
         });
         return orderInfos;
     }
-<<<<<<< HEAD
     private static _convertStringsFieldsToBigNumbers(obj: any, fields: string[]): any {
         const result = { ...obj };
         fields.forEach(field => {
@@ -113,7 +107,7 @@
             'expirationTimeSeconds',
             'salt',
         ]);
-=======
+    }
     private static _convertRawGetOrdersResponse(rawGetOrdersResponse: RawGetOrdersResponse): GetOrdersResponse {
         return {
             snapshotID: rawGetOrdersResponse.snapshotID,
@@ -121,7 +115,6 @@
             snapshotTimestamp: Math.round(new Date(rawGetOrdersResponse.snapshotTimestamp).getTime() / 1000),
             ordersInfos: WSClient._convertRawOrderInfos(rawGetOrdersResponse.ordersInfos),
         };
->>>>>>> 960072df
     }
     private static _convertStringifiedContractEvents(rawContractEvents: StringifiedContractEvent[]): ContractEvent[] {
         const contractEvents: ContractEvent[] = [];
