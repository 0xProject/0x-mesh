--- conflicted
+++ resolved
@@ -1,13 +1,13 @@
-import {ChildProcessWithoutNullStreams, spawn} from 'child_process';
+import { ChildProcessWithoutNullStreams, spawn } from 'child_process';
 import * as jsonstream from 'jsonstream';
-import {join} from 'path';
+import { join } from 'path';
 import * as rimraf from 'rimraf';
 
-import {WSClient} from '../../src';
+import { WSClient } from '../../src';
 
 async function buildBinaryAsync(): Promise<void> {
     const cwd = join(__dirname, '../../../../../../').normalize();
-    const build = spawn('make', ['mesh'], {cwd});
+    const build = spawn('make', ['mesh'], { cwd });
     await new Promise<void>((resolve, reject) => {
         build.on('close', code => {
             code === 0 ? resolve() : reject(new Error('Failed to build 0x-mesh'));
@@ -47,11 +47,7 @@
     const mesh = new MeshHarness();
     const log = await mesh.waitForPatternAsync(/started RPC server/);
     const peerID = JSON.parse(log.toString()).myPeerID;
-<<<<<<< HEAD
-    const client = new WSClient(`ws://localhost:${mesh.port}`);
-=======
     const client = new WSClient(`ws://localhost:${mesh.wsPort}`);
->>>>>>> 06c181c9
     return {
         client,
         mesh,
@@ -104,7 +100,7 @@
         env.ETHEREUM_CHAIN_ID = '1337';
         env.VERBOSITY = '5';
         env.WS_RPC_ADDR = `localhost:${this.wsPort}`;
-        this._mesh = spawn('mesh', [], {env});
+        this._mesh = spawn('mesh', [], { env });
         this._mesh.stderr.on('error', error => {
             throw new Error(`${error.name} - ${error.message}`);
         });
