--- conflicted
+++ resolved
@@ -236,23 +236,8 @@
 	getStatsResponse.LatestBlock = rpc.LatestBlock{}
 
 	// Ensure that the correct response was logged by "GetStats"
-<<<<<<< HEAD
-	expectedGetStatsResponse := &rpc.GetStatsResponse{
-		Version:              "development",
-		PubSubTopic:          "/0x-orders/network/1337/version/2",
-		Rendezvous:           "/0x-mesh/network/1337/version/2",
-		PeerID:               jsonLog.PeerID,
-		EthereumChainID:      1337,
-		LatestBlock:          rpc.LatestBlock{},
-		NumOrders:            0,
-		NumPeers:             0,
-		MaxExpirationTime:    constants.UnlimitedExpirationTime.String(),
-		StartOfCurrentUTCDay: ratelimit.GetUTCMidnightOfDate(time.Now()),
-	}
-	require.Equal(t, expectedGetStatsResponse, getStatsResponse)
-=======
-	require.Equal(t, "/0x-orders/network/1337/version/1", getStatsResponse.PubSubTopic)
-	require.Equal(t, "/0x-mesh/network/1337/version/1", getStatsResponse.Rendezvous)
+	require.Equal(t, "/0x-orders/network/1337/version/2", getStatsResponse.PubSubTopic)
+	require.Equal(t, "/0x-mesh/network/1337/version/2", getStatsResponse.Rendezvous)
 	require.Equal(t, jsonLog.PeerID, getStatsResponse.PeerID)
 	require.Equal(t, 1337, getStatsResponse.EthereumChainID)
 	require.Equal(t, rpc.LatestBlock{}, getStatsResponse.LatestBlock)
@@ -260,7 +245,6 @@
 	require.Equal(t, 0, getStatsResponse.NumPeers)
 	require.Equal(t, constants.UnlimitedExpirationTime.String(), getStatsResponse.MaxExpirationTime)
 	require.Equal(t, ratelimit.GetUTCMidnightOfDate(time.Now()), getStatsResponse.StartOfCurrentUTCDay)
->>>>>>> 317ce655
 
 	cancel()
 	wg.Wait()
