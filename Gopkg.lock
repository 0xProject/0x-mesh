--- conflicted
+++ resolved
@@ -68,15 +68,10 @@
     ".",
     "accounts",
     "accounts/abi",
-<<<<<<< HEAD
-    "accounts/abi/bind",
-    "accounts/keystore",
-=======
     "accounts/keystore",
     "accounts/scwallet",
     "accounts/usbwallet",
     "accounts/usbwallet/trezor",
->>>>>>> 16d156d2
     "common",
     "common/bitutil",
     "common/hexutil",
@@ -169,8 +164,6 @@
   version = "v1.1.1"
 
 [[projects]]
-<<<<<<< HEAD
-=======
   digest = "1:d15ee511aa0f56baacc1eb4c6b922fa1c03b38413b6be18166b996d82a0156ea"
   name = "github.com/hashicorp/golang-lru"
   packages = [
@@ -214,7 +207,6 @@
   revision = "d815e0c1a2e2082a287a2806bc90bc8fc7b276a9"
 
 [[projects]]
->>>>>>> 16d156d2
   branch = "master"
   digest = "1:7f728b11da089d6162d536b9adfe0d68abc9a6f277585d82f14601791ebaf9c2"
   name = "github.com/ocdogan/rbt"
@@ -302,14 +294,6 @@
   revision = "b001fa50d6b27f3f0bb175a87d0cb55426d0a0ae"
 
 [[projects]]
-<<<<<<< HEAD
-  digest = "1:8b4dcdf3822c1407fd4546d05d3883f825834171b4e974ec9df0a897a16e2a56"
-  name = "golang.org/x/crypto"
-  packages = [
-    "pbkdf2",
-    "scrypt",
-    "sha3",
-=======
   digest = "1:98c7f8a39334cff11ba2402d7e940941b5fcb40e1dd93be6b633a0a6fbaf46e5"
   name = "github.com/tyler-smith/go-bip39"
   packages = ["."]
@@ -335,7 +319,6 @@
     "scrypt",
     "sha3",
     "ssh/terminal",
->>>>>>> 16d156d2
   ]
   pruneopts = "UT"
   revision = "ff983b9c42bc9fbf91556e191cc8efb585c16908"
@@ -355,11 +338,6 @@
 
 [[projects]]
   branch = "master"
-<<<<<<< HEAD
-  digest = "1:28d862f4f9bf2d1976d1d320481bff661b7565eb876d4df2a981f79e7f40e4cd"
-  name = "golang.org/x/sys"
-  packages = ["unix"]
-=======
   digest = "1:7d66cc475c1a5fdde28caa9d9cd08a0b9baf6c9f5eb49eec6963a77174893c7d"
   name = "golang.org/x/sys"
   packages = [
@@ -367,13 +345,10 @@
     "unix",
     "windows",
   ]
->>>>>>> 16d156d2
   pruneopts = "UT"
   revision = "12500544f89f9420afe9529ba8940bf72d294972"
 
 [[projects]]
-<<<<<<< HEAD
-=======
   digest = "1:4392fcf42d5cf0e3ff78c96b2acf8223d49e4fdc53eb77c99d2f8dfe4680e006"
   name = "golang.org/x/text"
   packages = [
@@ -403,7 +378,6 @@
   version = "v0.3.0"
 
 [[projects]]
->>>>>>> 16d156d2
   branch = "v2"
   digest = "1:3d3f9391ab615be8655ae0d686a1564f3fec413979bb1aaf018bac1ec1bb1cc7"
   name = "gopkg.in/natefinch/npipe.v2"
