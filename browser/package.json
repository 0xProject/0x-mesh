{
<<<<<<< HEAD
    "name": "@0x/mesh-browser",
    "version": "6.0.1-beta",
    "description": "TypeScript and JavaScript bindings for running Mesh directly in the browser.",
    "main": "./lib/index.js",
    "license": "Apache-2.0",
    "scripts": {
        "build": "yarn build:go && yarn build:generate && yarn build:ts",
        "build:ts": "node --max_old_space_size=4096 ./node_modules/.bin/tsc -b",
        "build:generate": "go run ./scripts/generate_wasm_buffer.go",
        "build:go": "GOOS=js GOARCH=wasm go build -o ./wasm/main.wasm ./go/main.go",
        "docs:md": "ts-doc-gen --sourceDir=./ts --output=${npm_package_config_docsPath}",
        "lint": "tslint --format stylish --project ."
    },
    "config": {
        "docsPath": "../docs/browser"
    },
    "devDependencies": {
        "@0x/ts-doc-gen": "^0.0.16",
        "@0x/tslint-config": "^3.0.1",
        "@types/base64-arraybuffer": "^0.1.0",
        "tslint": "5.11.0",
        "typescript": "^3.5.3"
    },
    "dependencies": {
        "@0x/order-utils": "^8.3.0",
        "@0x/utils": "^4.5.0",
        "base64-arraybuffer": "^0.2.0"
    }
=======
  "name": "@0x/mesh-browser",
  "version": "3.0.1-beta",
  "description": "TypeScript and JavaScript bindings for running Mesh directly in the browser.",
  "main": "./lib/index.js",
  "license": "Apache-2.0",
  "scripts": {
    "build": "yarn build:go && yarn build:generate && yarn build:ts",
    "build:ts": "node --max_old_space_size=4096 ./node_modules/.bin/tsc -b",
    "build:generate": "go run ./scripts/generate_wasm_buffer.go",
    "build:go": "GOOS=js GOARCH=wasm go build -o ./wasm/main.wasm ./go/main.go",
    "docs:md": "ts-doc-gen --sourceDir=./ts --output=${npm_package_config_docsPath}",
    "lint": "tslint --format stylish --project ."
  },
  "config": {
    "docsPath": "../docs/browser"
  },
  "devDependencies": {
    "@0x/ts-doc-gen": "^0.0.16",
    "@0x/tslint-config": "^3.0.1",
    "@types/base64-arraybuffer": "^0.1.0",
    "tslint": "5.11.0",
    "typescript": "^3.5.3"
  },
  "dependencies": {
    "@0x/order-utils": "^8.3.0",
    "@0x/utils": "^4.5.0",
    "base64-arraybuffer": "^0.2.0",
    "browserfs": "^1.4.3"
  }
>>>>>>> 1cff4a0c
}<|MERGE_RESOLUTION|>--- conflicted
+++ resolved
@@ -1,5 +1,4 @@
 {
-<<<<<<< HEAD
     "name": "@0x/mesh-browser",
     "version": "6.0.1-beta",
     "description": "TypeScript and JavaScript bindings for running Mesh directly in the browser.",
@@ -26,37 +25,7 @@
     "dependencies": {
         "@0x/order-utils": "^8.3.0",
         "@0x/utils": "^4.5.0",
-        "base64-arraybuffer": "^0.2.0"
+        "base64-arraybuffer": "^0.2.0",
+        "browserfs": "^1.4.3"
     }
-=======
-  "name": "@0x/mesh-browser",
-  "version": "3.0.1-beta",
-  "description": "TypeScript and JavaScript bindings for running Mesh directly in the browser.",
-  "main": "./lib/index.js",
-  "license": "Apache-2.0",
-  "scripts": {
-    "build": "yarn build:go && yarn build:generate && yarn build:ts",
-    "build:ts": "node --max_old_space_size=4096 ./node_modules/.bin/tsc -b",
-    "build:generate": "go run ./scripts/generate_wasm_buffer.go",
-    "build:go": "GOOS=js GOARCH=wasm go build -o ./wasm/main.wasm ./go/main.go",
-    "docs:md": "ts-doc-gen --sourceDir=./ts --output=${npm_package_config_docsPath}",
-    "lint": "tslint --format stylish --project ."
-  },
-  "config": {
-    "docsPath": "../docs/browser"
-  },
-  "devDependencies": {
-    "@0x/ts-doc-gen": "^0.0.16",
-    "@0x/tslint-config": "^3.0.1",
-    "@types/base64-arraybuffer": "^0.1.0",
-    "tslint": "5.11.0",
-    "typescript": "^3.5.3"
-  },
-  "dependencies": {
-    "@0x/order-utils": "^8.3.0",
-    "@0x/utils": "^4.5.0",
-    "base64-arraybuffer": "^0.2.0",
-    "browserfs": "^1.4.3"
-  }
->>>>>>> 1cff4a0c
 }