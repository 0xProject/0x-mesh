--- conflicted
+++ resolved
@@ -52,8 +52,7 @@
 
 var testSignedOrder = zeroex.SignedOrder{
 	Order: zeroex.Order{
-		ChainID:               big.NewInt(constants.TestNetworkID),
-		ExchangeAddress:       ethereum.NetworkIDToContractAddresses[constants.TestNetworkID].Exchange,
+		ChainID:               big.NewInt(constants.TestChainID),
 		MakerAddress:          makerAddress,
 		TakerAddress:          constants.NullAddress,
 		SenderAddress:         constants.NullAddress,
@@ -68,10 +67,7 @@
 		MakerAssetAmount:      big.NewInt(1000),
 		TakerAssetAmount:      big.NewInt(2000),
 		ExpirationTimeSeconds: big.NewInt(time.Now().Add(48 * time.Hour).Unix()),
-<<<<<<< HEAD
-=======
 		ExchangeAddress:       ethereum.ChainIDToContractAddresses[constants.TestChainID].Exchange,
->>>>>>> c27b5920
 	},
 }
 
@@ -215,14 +211,9 @@
 }
 
 func TestBatchValidateUnregisteredCoordinatorSoftCancels(t *testing.T) {
-<<<<<<< HEAD
 	signedOrder, err := zeroex.SignTestOrder(&testSignedOrder.Order)
 	require.NoError(t, err)
-	signedOrder.SenderAddress = ethereum.NetworkIDToContractAddresses[constants.TestNetworkID].Coordinator
-=======
-	signedOrder := &testSignedOrder
 	signedOrder.SenderAddress = ethereum.ChainIDToContractAddresses[constants.TestChainID].Coordinator
->>>>>>> c27b5920
 	// Address for which there is no entry in the Coordinator registry
 	signedOrder.FeeRecipientAddress = constants.GanacheAccount4
 
@@ -253,14 +244,9 @@
 	teardownSubTest := setupSubTest(t)
 	defer teardownSubTest(t)
 
-<<<<<<< HEAD
 	signedOrder, err := zeroex.SignTestOrder(&testSignedOrder.Order)
 	require.NoError(t, err)
-	signedOrder.SenderAddress = ethereum.NetworkIDToContractAddresses[constants.TestNetworkID].Coordinator
-=======
-	signedOrder := &testSignedOrder
 	signedOrder.SenderAddress = ethereum.ChainIDToContractAddresses[constants.TestChainID].Coordinator
->>>>>>> c27b5920
 	orderHash, err := signedOrder.ComputeOrderHash()
 	require.NoError(t, err)
 	signedOrders := []*zeroex.SignedOrder{
@@ -339,8 +325,7 @@
 
 var testMultiAssetSignedOrder = zeroex.SignedOrder{
 	Order: zeroex.Order{
-		ChainID:               big.NewInt(constants.TestNetworkID),
-		ExchangeAddress:       ethereum.NetworkIDToContractAddresses[constants.TestNetworkID].Exchange,
+		ChainID:               big.NewInt(constants.TestChainID),
 		MakerAddress:          constants.GanacheAccount0,
 		TakerAddress:          constants.NullAddress,
 		SenderAddress:         constants.NullAddress,
@@ -355,10 +340,7 @@
 		MakerAssetAmount:      big.NewInt(1000),
 		TakerAssetAmount:      big.NewInt(2000),
 		ExpirationTimeSeconds: big.NewInt(time.Now().Add(48 * time.Hour).Unix()),
-<<<<<<< HEAD
-=======
 		ExchangeAddress:       ethereum.ChainIDToContractAddresses[constants.TestChainID].Exchange,
->>>>>>> c27b5920
 	},
 }
 
