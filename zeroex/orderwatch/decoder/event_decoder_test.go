package decoder

import (
	"bytes"
	"encoding/json"
	"fmt"
	"math/big"
	"testing"

	"github.com/ethereum/go-ethereum/common"
	"github.com/ethereum/go-ethereum/common/math"
<<<<<<< HEAD

	"github.com/ethereum/go-ethereum/core/types"
	"github.com/stretchr/testify/assert"
=======
	"github.com/ethereum/go-ethereum/core/types"
	"github.com/stretchr/testify/assert"
	"github.com/stretchr/testify/require"
>>>>>>> 86ffff1f
)

var eighteenDecimalsInBaseUnits = new(big.Int).Exp(big.NewInt(10), big.NewInt(18), nil)

var erc20TokenAddress common.Address = common.HexToAddress("0x02b3c88b805f1c6982e38ea1d40a1d83f159c3d4")

const erc20TransferLog string = "{\"address\":\"0x02b3c88b805f1c6982e38ea1d40a1d83f159c3d4\",\"topics\":[\"0xddf252ad1be2c89b69c2b068fc378daa952ba7f163c4a11628f55a4df523b3ef\",\"0x00000000000000000000000090cf64cbb199523c893a1d519243e214b8e0b472\",\"0x000000000000000000000000fe5854255eb1eb921525fa856a3947ed2412a1d7\"],\"data\":\"0x0000000000000000000000000000000000000000000000000000000edf3e3c60\",\"blockNumber\":\"0x72628d\",\"transactionHash\":\"0xca38a891272ae2ff4654f8fa7f98bc8b2ef66cb6320745670849e91f208a228b\",\"transactionIndex\":\"0x57\",\"blockHash\":\"0xbf02aa44901301f2c7ea862a539d1ee6a2a4ae261e491a65c89f355334b3645f\",\"logIndex\":\"0x92\",\"removed\":false}"
const erc20ApprovalLog string = "{\"address\":\"0x02b3c88b805f1c6982e38ea1d40a1d83f159c3d4\",\"topics\":[\"0x8c5be1e5ebec7d5bd14f71427d1e84f3dd0314c0f7b2291e5b200ac8c7c3b925\",\"0x000000000000000000000000cf67fdd3c580f148d20a26844b2169d52e2326db\",\"0x000000000000000000000000448a5065aebb8e423f0896e6c5d525c040f59af3\"],\"data\":\"0x0000000000000000000000000000000000000000000000000de0b6b3a7640000\",\"blockNumber\":\"0x72637c\",\"transactionHash\":\"0x7a4bb56fb212a7ef9ea5fff2010fcd905b583562a2187e3e4206d09c293f374b\",\"transactionIndex\":\"0x59\",\"blockHash\":\"0x84b4628be9d77715151dae165003eaff0bdc5f09f3d09fb736ccee7598889cdf\",\"logIndex\":\"0x57\",\"removed\":false}"
const wethWithdrawalLog string = "{\"address\":\"0x02b3c88b805f1c6982e38ea1d40a1d83f159c3d4\",\"topics\":[\"0x7fcf532c15f0a6db0bd6d0e038bea71d30d808c7d98cb3bf7268a95bf5081b65\",\"0x000000000000000000000000b3fa5ba98fdb56e493c4c362920289a42948294e\"],\"data\":\"0x00000000000000000000000000000000000000000000000004e8b5d353f6e400\",\"blockNumber\":\"0x726c3c\",\"transactionHash\":\"0xce1bfaad43cfb1a24cc3c85aa86c4bf867ff545cb13b3d947a2290a6890e27ac\",\"transactionIndex\":\"0x29\",\"blockHash\":\"0xd087cf26990c7d216925f07a0e3745aa4a193842e65e2215275231b069e23dfc\",\"logIndex\":\"0x38\",\"removed\":false}"
const wethDepositLog string = "{\"address\":\"0x02b3c88b805f1c6982e38ea1d40a1d83f159c3d4\",\"topics\":[\"0xe1fffcc4923d04b559f4d29a8bfc6cda04eb5b0d3c460751c2402c5c5cc9109c\",\"0x00000000000000000000000081228ea33d680b0f51271abab1105886ecd01c2c\"],\"data\":\"0x00000000000000000000000000000000000000000000000002c68af0bb140000\",\"blockNumber\":\"0x726c20\",\"transactionHash\":\"0xd321c2d2aabe50187740b31bb4078c76c01075281816b3039af0a43f91ea9467\",\"transactionIndex\":\"0x2e\",\"blockHash\":\"0x151d07e1b6099fc4ef1f2281eec9edba0ce8df9c4e2e5bab1c6b5fcd1c09dd97\",\"logIndex\":\"0x23\",\"removed\":false}"

var erc721TokenAddress common.Address = common.HexToAddress("0x5d00d312e171be5342067c09bae883f9bcb2003b")

const erc721TransferLog string = "{\"address\":\"0x5d00d312e171be5342067c09bae883f9bcb2003b\",\"topics\":[\"0xddf252ad1be2c89b69c2b068fc378daa952ba7f163c4a11628f55a4df523b3ef\",\"0x000000000000000000000000d8c67d024db85b271b6f6eeac5234e29c4d6bbb5\",\"0x000000000000000000000000f13685a175b95faa79db765631483ac79fb3d8e8\",\"0x000000000000000000000000000000000000000000000000000000000000c5b1\"],\"data\":\"0x\",\"blockNumber\":\"0x6f503c\",\"transactionHash\":\"0x9f2b5ef09d2cebd36ee2accd8a95eb3def06c59d984f177c134b34fa5444b102\",\"transactionIndex\":\"0x20\",\"blockHash\":\"0x8c65e77bde1be54e4ca53c1eaf0936ae136a67afe58a4a0e482560f5f98a5cab\",\"logIndex\":\"0x2d\",\"removed\":false}"
const erc721ApprovalLog string = "{\"address\":\"0x5d00d312e171be5342067c09bae883f9bcb2003b\",\"topics\":[\"0x8c5be1e5ebec7d5bd14f71427d1e84f3dd0314c0f7b2291e5b200ac8c7c3b925\",\"0x000000000000000000000000f4985070ce32b6b1994329df787d1acc9a2dd9e2\",\"0x0000000000000000000000000000000000000000000000000000000000000000\", \"0x000000000000000000000000000000000000000000000000000000000000a986\"],\"data\":\"0x\",\"blockNumber\":\"0x726650\",\"transactionHash\":\"0x8bf55be2fddbe9a941fd376e571cc0d6270f7b7bb87cb3c7c4476d8ed6e51bb0\",\"transactionIndex\":\"0x43\",\"blockHash\":\"0x2c14bdc4f78019146ca5fa7aeac6211c055059a00468867c2ccde1b66120e1dc\",\"logIndex\":\"0x19\",\"removed\":false}"
const incorrectERC721ApprovalLog string = "{\"address\":\"0x5d00d312e171be5342067c09bae883f9bcb2003b\",\"topics\":[\"0x8c5be1e5ebec7d5bd14f71427d1e84f3dd0314c0f7b2291e5b200ac8c7c3b925\", \"0x000000000000000000000000f4985070ce32b6b1994329df787d1acc9a2dd9e2\", \"0x0000000000000000000000000000000000000000000000000000000000000000\"],\"data\":\"0x0000000000000000000000000000000000000000000000000000000000017c86\",\"blockNumber\":\"0x726650\",\"transactionHash\":\"0x8bf55be2fddbe9a941fd376e571cc0d6270f7b7bb87cb3c7c4476d8ed6e51bb0\",\"transactionIndex\":\"0x43\",\"blockHash\":\"0x2c14bdc4f78019146ca5fa7aeac6211c055059a00468867c2ccde1b66120e1dc\",\"logIndex\":\"0x19\",\"removed\":false}"
const incorrectERC721TransferLog string = "{\"address\":\"0x5d00d312e171be5342067c09bae883f9bcb2003b\",\"topics\":[\"0xddf252ad1be2c89b69c2b068fc378daa952ba7f163c4a11628f55a4df523b3ef\", \"0x0000000000000000000000000000000000000000000000000000000000000000\", \"0x00000000000000000000000052f1f2957b7ee88ee66b5b67cb765d6762304f30\"],\"data\":\"0x000000000000000000000000000000000000000000000000000000000001a740\",\"blockNumber\":\"0x726650\",\"transactionHash\":\"0x8bf55be2fddbe9a941fd376e571cc0d6270f7b7bb87cb3c7c4476d8ed6e51bb0\",\"transactionIndex\":\"0x43\",\"blockHash\":\"0x2c14bdc4f78019146ca5fa7aeac6211c055059a00468867c2ccde1b66120e1dc\",\"logIndex\":\"0x19\",\"removed\":false}"
const erc721ApprovalForAllLog string = "{\"address\":\"0x5d00d312e171be5342067c09bae883f9bcb2003b\",\"topics\":[\"0x17307eab39ab6107e8899845ad3d59bd9653f200f220920489ca2b5937696c31\",\"0x0000000000000000000000006aa0fc9fc46acb60e98439f9f89782ca78fb0990\",\"0x000000000000000000000000185b257aa51fdc45176cf1ffac6a0bfb5cf28afd\"],\"data\":\"0x0000000000000000000000000000000000000000000000000000000000000001\",\"blockNumber\":\"0x725f70\",\"transactionHash\":\"0x0145607687ed9156c62abe5f42bdb8bf35ba7e4c05e0fb6f4d1addff0ff78619\",\"transactionIndex\":\"0x76\",\"blockHash\":\"0x86acc4d742f16e9a427906c1a21d68de7e26274dee9645ad84e6b3fe1e37d161\",\"logIndex\":\"0x43\",\"removed\":false}"

var erc1155TokenAddress common.Address = common.HexToAddress("0x1dc4c1cefef38a777b15aa20260a54e584b16c48")

const erc1155TransferSingleLog string = "{\"logIndex\":\"0x1d\",\"transactionIndex\":\"0x3f\",\"transactionHash\":\"0xaf8c9ead387b4ccf18b906e16e98bcda7d090f8fbd8e82e6df61f3675000bc24\",\"blockHash\":\"0x022af48193c9ae95c9fb7b0f6b132c891ecf86061afa9a34d729e95f518c07d3\",\"blockNumber\":\"0x725f88\",\"address\":\"0x1dc4c1cefef38a777b15aa20260a54e584b16c48\",\"data\":\"0x000000000000000000000000000000010000000000000000000000000000000000000000000000000000000000000000000000000000000000000000000000fa\",\"topics\":[\"0xc3d58168c5ae7397731d063d5bbf3d657854427343f4c083240f7aacaa2d0f62\",\"0x0000000000000000000000006ecbe1db9ef729cbe972c83fb886247691fb6beb\",\"0x0000000000000000000000006ecbe1db9ef729cbe972c83fb886247691fb6beb\",\"0x0000000000000000000000001d7022f5b17d2f8b695918fb48fa1089c9f85401\"],\"type\":\"mined\",\"event\":\"TransferSingle\",\"args\":{\"operator\":\"0x6ecbe1db9ef729cbe972c83fb886247691fb6beb\",\"from\":\"0x6ecbe1db9ef729cbe972c83fb886247691fb6beb\",\"to\":\"0x1d7022f5b17d2f8b695918fb48fa1089c9f85401\",\"id\":340282366920938463463374607431768211456,\"value\":250}}"
const erc1155TransferBatchLog string = "{\"logIndex\":\"0x1d\",\"transactionIndex\":\"0x3f\",\"transactionHash\":\"0x1eafccb276f41f6fad122eade75ee9a871a3b2d9353c5cac9e7e09c106524e24\",\"blockHash\":\"0xaa0b09ebd9b425e7f3fc5ee9a8d00e1492e798a14bf56b043c391b181b9c38b6\",\"blockNumber\":\"0x725f88\",\"address\":\"0x1dc4c1cefef38a777b15aa20260a54e584b16c48\",\"data\":\"0x000000000000000000000000000000000000000000000000000000000000004000000000000000000000000000000000000000000000000000000000000000800000000000000000000000000000000000000000000000000000000000000001800000000000000000000000000000020000000000000000000000000000000100000000000000000000000000000000000000000000000000000000000000010000000000000000000000000000000000000000000000000000000000000001\",\"topics\":[\"0x4a39dc06d4c0dbc64b70af90fd698a233a518aa5d07e595d983b8c0526c8f7fb\",\"0x0000000000000000000000006ecbe1db9ef729cbe972c83fb886247691fb6beb\",\"0x0000000000000000000000006ecbe1db9ef729cbe972c83fb886247691fb6beb\",\"0x0000000000000000000000001d7022f5b17d2f8b695918fb48fa1089c9f85401\"],\"type\":\"mined\",\"event\":\"TransferBatch\",\"args\":{\"operator\":\"0x6ecbe1db9ef729cbe972c83fb886247691fb6beb\",\"from\":\"0x6ecbe1db9ef729cbe972c83fb886247691fb6beb\",\"to\":\"0x1d7022f5b17d2f8b695918fb48fa1089c9f85401\",\"ids\":[{\"_hex\":\"0x8000000000000000000000000000000200000000000000000000000000000001\"}],\"values\":[{\"_hex\":\"0x01\"}]}}"
const erc1155ApprovalForAllLog string = "{\"logIndex\":\"0x1d\",\"transactionIndex\":\"0x3f\",\"transactionHash\":\"0xf16a225332fa1de3a42c697e01065fade994d9987fff745f2faaec0bb9cbbf4b\",\"blockHash\":\"0xbd26cffbf58d54e4281297d02c1da9737e34366b857e914cf70f132b70da7ca2\",\"blockNumber\":\"0x725f88\",\"address\":\"0x1dc4c1cefef38a777b15aa20260a54e584b16c48\",\"data\":\"0x0000000000000000000000000000000000000000000000000000000000000001\",\"topics\":[\"0x17307eab39ab6107e8899845ad3d59bd9653f200f220920489ca2b5937696c31\",\"0x0000000000000000000000006ecbe1db9ef729cbe972c83fb886247691fb6beb\",\"0x000000000000000000000000e36ea790bc9d7ab70c55260c66d52b1eca985f84\"],\"type\":\"mined\",\"event\":\"ApprovalForAll\",\"args\":{\"owner\":\"0x6ecbe1db9ef729cbe972c83fb886247691fb6beb\",\"operator\":\"0xe36ea790bc9d7ab70c55260c66d52b1eca985f84\",\"approved\":true}}"

var exchangeAddress common.Address = common.HexToAddress("0x48bacb9266a570d521063ef5dd96e61686dbe788")

const exchangeFillLog string = "{\"address\":\"0x48bacb9266a570d521063ef5dd96e61686dbe788\",\"topics\":[\"0x6869791f0a34781b29882982cc39e882768cf2c96995c2a110c577c53bc932d5\",\"0x0000000000000000000000006ecbe1db9ef729cbe972c83fb886247691fb6beb\",\"0x000000000000000000000000a258b39954cef5cb142fd567a46cddb31a670124\",\"0xddb8be9f6fed5209693ecce4eb127252827c1c331d661ae7a2491c80355f3fdd\"],\"data\":\"0x000000000000000000000000000000000000000000000000000000000000016000000000000000000000000000000000000000000000000000000000000001c000000000000000000000000000000000000000000000000000000000000002200000000000000000000000000000000000000000000000000000000000000280000000000000000000000000e36ea790bc9d7ab70c55260c66d52b1eca985f84000000000000000000000000e36ea790bc9d7ab70c55260c66d52b1eca985f840000000000000000000000000000000000000000000000056bc75e2d63100000000000000000000000000000000000000000000000000002b5e3af16b18800000000000000000000000000000000000000000000000000000000000000000000000000000000000000000000000000000000000000000000000000000000000000000000000000000000000000000000000000000000000000000000000000000000000000000000000000000000000000000000000000000000000000000024f47261b0000000000000000000000000871dd7c2b4b25e1aa18728e9d5f2af4c4e431f5c000000000000000000000000000000000000000000000000000000000000000000000000000000000000000000000000000000000000000000000024f47261b00000000000000000000000000b1ba0af832d7c05fd64161e0db78e85978e8082000000000000000000000000000000000000000000000000000000000000000000000000000000000000000000000000000000000000000000000024f47261b0000000000000000000000000871dd7c2b4b25e1aa18728e9d5f2af4c4e431f5c000000000000000000000000000000000000000000000000000000000000000000000000000000000000000000000000000000000000000000000024f47261b0000000000000000000000000871dd7c2b4b25e1aa18728e9d5f2af4c4e431f5c00000000000000000000000000000000000000000000000000000000\",\"blockNumber\":\"0x2f\",\"transactionHash\":\"0xedc057022ac01b0014f7eb921fe990d6997be58174aa31cb5af4be773c8f28ab\",\"transactionIndex\":\"0x0\",\"blockHash\":\"0x4baee7852a94e0e029d5d4e9ce6f9c953e970db021c751002807d346b301eaaa\",\"logIndex\":\"0x0\",\"removed\":false}"
const exchangeCancelLog string = "{\"address\":\"0x48bacb9266a570d521063ef5dd96e61686dbe788\",\"topics\":[\"0x02c310a9a43963ff31a754a4099cc435ed498049687539d72d7818d9b093415c\",\"0x0000000000000000000000006ecbe1db9ef729cbe972c83fb886247691fb6beb\",\"0x000000000000000000000000a258b39954cef5cb142fd567a46cddb31a670124\",\"0x0bd69c50d82412baa611657851a5cd4cbec05205fb204c2548289d6bd11d4ffd\"],\"data\":\"0x000000000000000000000000000000000000000000000000000000000000006000000000000000000000000000000000000000000000000000000000000000c00000000000000000000000006ecbe1db9ef729cbe972c83fb886247691fb6beb0000000000000000000000000000000000000000000000000000000000000024f47261b0000000000000000000000000871dd7c2b4b25e1aa18728e9d5f2af4c4e431f5c000000000000000000000000000000000000000000000000000000000000000000000000000000000000000000000000000000000000000000000024f47261b00000000000000000000000000b1ba0af832d7c05fd64161e0db78e85978e808200000000000000000000000000000000000000000000000000000000\",\"blockNumber\":\"0x2f\",\"transactionHash\":\"0x53c2c32ad2ee450295b1c5464ead8270cf2af6f74ebde08ad9bf3dc7712972ec\",\"transactionIndex\":\"0x0\",\"blockHash\":\"0x53dacef15e6dd06a15379a6bf4647a731661863e7fd9e4ceb941896d8f51d478\",\"logIndex\":\"0x0\",\"removed\":false}"
const exchangeCancelUpToLog string = "{\"address\":\"0x48bacb9266a570d521063ef5dd96e61686dbe788\",\"topics\":[\"0x82af639571738f4ebd4268fb0363d8957ebe1bbb9e78dba5ebd69eed39b154f0\",\"0x0000000000000000000000006ecbe1db9ef729cbe972c83fb886247691fb6beb\",\"0x0000000000000000000000000000000000000000000000000000000000000000\"],\"data\":\"0x0000000000000000000000000000000000000000000000000000016890e4e0eb\",\"blockNumber\":\"0x2f\",\"transactionHash\":\"0x6c53a519cf31c3bf86162f3a46037979e2a2f6d1ab917275e5f64e5a7e2a0671\",\"transactionIndex\":\"0x0\",\"blockHash\":\"0xfb0cfe4f64f2c5294b0f458a1343590ccf6af465270140d64378336d90781ff5\",\"logIndex\":\"0x0\",\"removed\":false}"

func TestDecodeERC20Transfer(t *testing.T) {
	var transferLog types.Log
	err := unmarshalLogStr(erc20TransferLog, &transferLog)
	if err != nil {
		t.Fatal(err.Error())
	}
	decoder, err := New()
	if err != nil {
		t.Fatal(err.Error())
	}
	decoder.AddKnownERC20(erc20TokenAddress)
	var actualEvent ERC20TransferEvent
	err = decoder.Decode(transferLog, &actualEvent)
	if err != nil {
		t.Fatal(err.Error())
	}

	expectedEvent := ERC20TransferEvent{
		From:  common.HexToAddress("0x90CF64CbB199523C893A1D519243E214b8e0b472"),
		To:    common.HexToAddress("0xFE5854255eb1Eb921525fa856a3947Ed2412A1D7"),
		Value: big.NewInt(63874940000),
	}

	assert.Equal(t, expectedEvent, actualEvent, "Transfer event decode")
}

func TestDecodeERC20Approval(t *testing.T) {
	var approvalLog types.Log
	err := unmarshalLogStr(erc20ApprovalLog, &approvalLog)
	if err != nil {
		t.Fatal(err.Error())
	}
	decoder, err := New()
	if err != nil {
		t.Fatal(err.Error())
	}
	decoder.AddKnownERC20(erc20TokenAddress)
	var actualEvent ERC20ApprovalEvent
	err = decoder.Decode(approvalLog, &actualEvent)
	if err != nil {
		t.Fatal(err.Error())
	}

	expectedEvent := ERC20ApprovalEvent{
		Owner:   common.HexToAddress("0xcf67fdd3c580f148d20a26844b2169d52e2326db"),
		Spender: common.HexToAddress("0x448a5065aebb8e423f0896e6c5d525c040f59af3"),
		Value:   big.NewInt(1000000000000000000),
	}

	assert.Equal(t, expectedEvent, actualEvent, "Approval event decode")

}

func TestDecodeERC721Transfer(t *testing.T) {
	var transferLog types.Log
	err := unmarshalLogStr(erc721TransferLog, &transferLog)
	if err != nil {
		t.Fatal(err.Error())
	}
	decoder, err := New()
	if err != nil {
		t.Fatal(err.Error())
	}
	decoder.AddKnownERC721(erc721TokenAddress)
	var actualEvent ERC721TransferEvent
	err = decoder.Decode(transferLog, &actualEvent)
	if err != nil {
		t.Fatal(err.Error())
	}

	expectedEvent := ERC721TransferEvent{
		From:    common.HexToAddress("0xD8c67d024Db85B271b6F6EeaC5234E29C4D6bbB5"),
		To:      common.HexToAddress("0xF13685a175B95FAa79DB765631483ac79fB3D8E8"),
		TokenId: big.NewInt(50609),
	}

	assert.Equal(t, expectedEvent, actualEvent, "Transfer event decode")
}

func TestDecodeERC721Approval(t *testing.T) {
	var approvalLog types.Log
	err := unmarshalLogStr(erc721ApprovalLog, &approvalLog)
	if err != nil {
		t.Fatal(err.Error())
	}
	decoder, err := New()
	if err != nil {
		t.Fatal(err.Error())
	}
	decoder.AddKnownERC721(erc721TokenAddress)
	var actualEvent ERC721ApprovalEvent
	err = decoder.Decode(approvalLog, &actualEvent)
	if err != nil {
		t.Fatal(err.Error())
	}

	expectedEvent := ERC721ApprovalEvent{
		Owner:    common.HexToAddress("0xF4985070Ce32b6B1994329DF787D1aCc9a2dd9e2"),
		Approved: common.HexToAddress("0x0000000000000000000000000000000000000000"),
		TokenId:  big.NewInt(43398),
	}

	assert.Equal(t, expectedEvent, actualEvent, "Approval event decode")
}

func TestDecodeIncorrectERC721Approval(t *testing.T) {
	var approvalLog types.Log
	err := unmarshalLogStr(incorrectERC721ApprovalLog, &approvalLog)
	if err != nil {
		t.Fatal(err.Error())
	}
	decoder, err := New()
	if err != nil {
		t.Fatal(err.Error())
	}
	decoder.AddKnownERC721(erc721TokenAddress)
	var actualEvent ERC721ApprovalEvent
	err = decoder.Decode(approvalLog, &actualEvent)
	if err != nil {
		t.Fatal(err.Error())
	}

	expectedEvent := ERC721ApprovalEvent{
		Owner:    common.HexToAddress("0xF4985070Ce32b6B1994329DF787D1aCc9a2dd9e2"),
		Approved: common.HexToAddress("0x0000000000000000000000000000000000000000"),
		TokenId:  big.NewInt(97414),
	}

	assert.Equal(t, expectedEvent, actualEvent, "Approval event decode")
}

func TestDecodeIncorrectERC721Transfer(t *testing.T) {
	var transferLog types.Log
	err := unmarshalLogStr(incorrectERC721TransferLog, &transferLog)
	if err != nil {
		t.Fatal(err.Error())
	}
	decoder, err := New()
	if err != nil {
		t.Fatal(err.Error())
	}
	decoder.AddKnownERC721(erc721TokenAddress)
	var actualEvent ERC721TransferEvent
	err = decoder.Decode(transferLog, &actualEvent)
	if err != nil {
		t.Fatal(err.Error())
	}

	expectedEvent := ERC721TransferEvent{
		From:    common.HexToAddress("0x0000000000000000000000000000000000000000"),
		To:      common.HexToAddress("0x52F1F2957b7Ee88eE66B5b67cB765D6762304F30"),
		TokenId: big.NewInt(108352),
	}

	assert.Equal(t, expectedEvent, actualEvent, "Transfer event decode")
}

func TestDecodeERC721ApprovalForAll(t *testing.T) {
	var approvalForAllLog types.Log
	err := unmarshalLogStr(erc721ApprovalForAllLog, &approvalForAllLog)
	if err != nil {
		t.Fatal(err.Error())
	}
	decoder, err := New()
	if err != nil {
		t.Fatal(err.Error())
	}
	decoder.AddKnownERC721(erc721TokenAddress)
	var actualEvent ERC721ApprovalForAllEvent
	err = decoder.Decode(approvalForAllLog, &actualEvent)
	if err != nil {
		t.Fatal(err.Error())
	}

	expectedEvent := ERC721ApprovalForAllEvent{
		Owner:    common.HexToAddress("0x6aA0FC9fc46Acb60E98439f9F89782ca78fB0990"),
		Operator: common.HexToAddress("0x185b257AA51Fdc45176cF1FfaC6a0bFB5cF28afD"),
		Approved: true,
	}

	assert.Equal(t, expectedEvent, actualEvent, "ApprovalForAll event decode")
}

func TestDecodeERC1155TransferSingle(t *testing.T) {
	var transferLog types.Log
	err := unmarshalLogStr(erc1155TransferSingleLog, &transferLog)
	if err != nil {
		t.Fatal(err.Error())
	}
	decoder, err := New()
	if err != nil {
		t.Fatal(err.Error())
	}
	decoder.AddKnownERC1155(erc1155TokenAddress)
	var actualEvent ERC1155TransferSingleEvent
	err = decoder.Decode(transferLog, &actualEvent)
	if err != nil {
		t.Fatal(err.Error())
	}

	idStr := "340282366920938463463374607431768211456"
	id, ok := math.ParseBig256(idStr)
	if !ok {
		t.Fatal(fmt.Sprintf("Failed to parse `id` into Big.Int: %s", idStr))
	}
	expectedEvent := ERC1155TransferSingleEvent{
		Operator: common.HexToAddress("0x6Ecbe1DB9EF729CBe972C83Fb886247691Fb6beb"),
		From:     common.HexToAddress("0x6Ecbe1DB9EF729CBe972C83Fb886247691Fb6beb"),
		To:       common.HexToAddress("0x1D7022f5B17d2F8B695918FB48fa1089C9f85401"),
		Id:       id,
		Value:    big.NewInt(250),
	}

	assert.Equal(t, expectedEvent, actualEvent, "TransferSingle event decode")
}

func TestDecodeERC1155TransferBatch(t *testing.T) {
	var transferLog types.Log
	err := unmarshalLogStr(erc1155TransferBatchLog, &transferLog)
	if err != nil {
		t.Fatal(err.Error())
	}
	decoder, err := New()
	if err != nil {
		t.Fatal(err.Error())
	}
	decoder.AddKnownERC1155(erc1155TokenAddress)
	var actualEvent ERC1155TransferBatchEvent
	err = decoder.Decode(transferLog, &actualEvent)
	if err != nil {
		t.Fatal(err.Error())
	}

	idStr := "57896044618658097711785492504343953927315557066662158946655541218820101242881"
	id, ok := math.ParseBig256(idStr)
	if !ok {
		t.Fatal(fmt.Sprintf("Failed to parse `id` into Big.Int: %s", idStr))
	}
	expectedEvent := ERC1155TransferBatchEvent{
		Operator: common.HexToAddress("0x6Ecbe1DB9EF729CBe972C83Fb886247691Fb6beb"),
		From:     common.HexToAddress("0x6Ecbe1DB9EF729CBe972C83Fb886247691Fb6beb"),
		To:       common.HexToAddress("0x1D7022f5B17d2F8B695918FB48fa1089C9f85401"),
		Ids:      []*big.Int{id},
		Values:   []*big.Int{big.NewInt(1)},
	}

	assert.Equal(t, expectedEvent, actualEvent, "TransferBatch event decode")
}

func TestDecodeERC1155ApprovalForAll(t *testing.T) {
	var approvalForAllLog types.Log
	err := unmarshalLogStr(erc1155ApprovalForAllLog, &approvalForAllLog)
	if err != nil {
		t.Fatal(err.Error())
	}
	decoder, err := New()
	if err != nil {
		t.Fatal(err.Error())
	}
	decoder.AddKnownERC1155(erc1155TokenAddress)
	var actualEvent ERC1155ApprovalForAllEvent
	err = decoder.Decode(approvalForAllLog, &actualEvent)
	if err != nil {
		t.Fatal(err.Error())
	}

	expectedEvent := ERC1155ApprovalForAllEvent{
		Owner:    common.HexToAddress("0x6Ecbe1DB9EF729CBe972C83Fb886247691Fb6beb"),
		Operator: common.HexToAddress("0xE36Ea790bc9d7AB70C55260C66D52b1eca985f84"),
		Approved: true,
	}

	assert.Equal(t, expectedEvent, actualEvent, "ApprovalForAll event decode")
}

func TestDecodeExchangeFill(t *testing.T) {
	var fillLog types.Log
	err := unmarshalLogStr(exchangeFillLog, &fillLog)
	if err != nil {
		t.Fatal(err.Error())
	}
	decoder, err := New()
	if err != nil {
		t.Fatal(err.Error())
	}
	decoder.AddKnownExchange(exchangeAddress)
	var actualEvent ExchangeFillEvent
	err = decoder.Decode(fillLog, &actualEvent)
	if err != nil {
		t.Fatal(err.Error())
	}

	expectedEvent := ExchangeFillEvent{
		MakerAddress:           common.HexToAddress("0x6ecbe1db9ef729cbe972c83fb886247691fb6beb"),
		TakerAddress:           common.HexToAddress("0xe36ea790bc9d7ab70c55260c66d52b1eca985f84"),
		SenderAddress:          common.HexToAddress("0xe36ea790bc9d7ab70c55260c66d52b1eca985f84"),
		FeeRecipientAddress:    common.HexToAddress("0xa258b39954cef5cb142fd567a46cddb31a670124"),
		MakerAssetFilledAmount: actualEvent.MakerAssetFilledAmount,
		TakerAssetFilledAmount: actualEvent.TakerAssetFilledAmount,
		MakerFeePaid:           actualEvent.MakerFeePaid,
		TakerFeePaid:           actualEvent.TakerFeePaid,
		OrderHash:              common.HexToHash("0xddb8be9f6fed5209693ecce4eb127252827c1c331d661ae7a2491c80355f3fdd"),
		MakerAssetData:         common.Hex2Bytes("f47261b0000000000000000000000000871dd7c2b4b25e1aa18728e9d5f2af4c4e431f5c"),
		TakerAssetData:         common.Hex2Bytes("f47261b00000000000000000000000000b1ba0af832d7c05fd64161e0db78e85978e8082"),
		MakerFeeAssetData:      common.Hex2Bytes("f47261b0000000000000000000000000871dd7c2b4b25e1aa18728e9d5f2af4c4e431f5c"),
		TakerFeeAssetData:      common.Hex2Bytes("f47261b0000000000000000000000000871dd7c2b4b25e1aa18728e9d5f2af4c4e431f5c"),
		ProtocolFeePaid:        actualEvent.ProtocolFeePaid,
	}
	assert.Equal(t, expectedEvent, actualEvent, "Exchange Fill event decode")

	// We do big.Int assertions separately due to the fact that the underlying
	// struct fields sometimes aren't identical.
	expectedMakerAssetFilledAmount := new(big.Int).Mul(big.NewInt(100), eighteenDecimalsInBaseUnits)
	expectedTakerAssetFilledAmount := new(big.Int).Mul(big.NewInt(50), eighteenDecimalsInBaseUnits)
	expectedMakerFeePaid := big.NewInt(0)
	expectedTakerFeePaid := big.NewInt(0)
	expectedProtocolFeePaid := big.NewInt(0)
	assertBigIntEqual(t, expectedMakerAssetFilledAmount, actualEvent.MakerAssetFilledAmount, "MakerAssetFilledAmount was not equal")
	assertBigIntEqual(t, expectedTakerAssetFilledAmount, actualEvent.TakerAssetFilledAmount, "TakerAssetFilledAmount was not equal")
	assertBigIntEqual(t, expectedMakerFeePaid, actualEvent.MakerFeePaid, "MakerFeePaid was not equal")
	assertBigIntEqual(t, expectedTakerFeePaid, actualEvent.TakerFeePaid, "TakerFeePaid was not equal")
	assertBigIntEqual(t, expectedProtocolFeePaid, actualEvent.ProtocolFeePaid, "ProtocolFeePaid was not equal")
}

func TestDecodeExchangeCancel(t *testing.T) {
	var cancelLog types.Log
	err := unmarshalLogStr(exchangeCancelLog, &cancelLog)
	if err != nil {
		t.Fatal(err.Error())
	}
	decoder, err := New()
	if err != nil {
		t.Fatal(err.Error())
	}
	decoder.AddKnownExchange(exchangeAddress)
	var actualEvent ExchangeCancelEvent
	err = decoder.Decode(cancelLog, &actualEvent)
	if err != nil {
		t.Fatal(err.Error())
	}

	expectedEvent := ExchangeCancelEvent{
		MakerAddress:        common.HexToAddress("0x6ecbe1db9ef729cbe972c83fb886247691fb6beb"),
		SenderAddress:       common.HexToAddress("0x6ecbe1db9ef729cbe972c83fb886247691fb6beb"),
		FeeRecipientAddress: common.HexToAddress("0xa258b39954cef5cb142fd567a46cddb31a670124"),
		OrderHash:           common.HexToHash("0x0bd69c50d82412baa611657851a5cd4cbec05205fb204c2548289d6bd11d4ffd"),
		MakerAssetData:      common.Hex2Bytes("f47261b0000000000000000000000000871dd7c2b4b25e1aa18728e9d5f2af4c4e431f5c"),
		TakerAssetData:      common.Hex2Bytes("f47261b00000000000000000000000000b1ba0af832d7c05fd64161e0db78e85978e8082"),
	}
	assert.Equal(t, expectedEvent, actualEvent, "Exchange Cancel event decode")
}
func TestDecodeExchangeCancelUpTo(t *testing.T) {
	var cancelUpToLog types.Log
	err := unmarshalLogStr(exchangeCancelUpToLog, &cancelUpToLog)
	if err != nil {
		t.Fatal(err.Error())
	}
	decoder, err := New()
	if err != nil {
		t.Fatal(err.Error())
	}
	decoder.AddKnownExchange(exchangeAddress)
	var actualEvent ExchangeCancelUpToEvent
	err = decoder.Decode(cancelUpToLog, &actualEvent)
	if err != nil {
		t.Fatal(err.Error())
	}

	expectedEvent := ExchangeCancelUpToEvent{
		MakerAddress:       common.HexToAddress("0x6ecbe1db9ef729cbe972c83fb886247691fb6beb"),
		OrderSenderAddress: common.HexToAddress("0x0000000000000000000000000000000000000000"),
		OrderEpoch:         big.NewInt(1548619145451),
	}
	assert.Equal(t, expectedEvent, actualEvent, "Exchange CancelUpTo event decode")
}
func TestDecodeWethDeposit(t *testing.T) {
	var depositLog types.Log
	err := unmarshalLogStr(wethDepositLog, &depositLog)
	if err != nil {
		t.Fatal(err.Error())
	}
	decoder, err := New()
	if err != nil {
		t.Fatal(err.Error())
	}
	decoder.AddKnownERC20(erc20TokenAddress)
	var actualEvent WethDepositEvent
	err = decoder.Decode(depositLog, &actualEvent)
	if err != nil {
		t.Fatal(err.Error())
	}

	expectedEvent := WethDepositEvent{
		Owner: common.HexToAddress("0x81228eA33D680B0F51271aBAb1105886eCd01C2c"),
		Value: big.NewInt(200000000000000000),
	}
	assert.Equal(t, expectedEvent, actualEvent, "WETH Deposit event decode")
}
func TestDecodeWethWithdrawal(t *testing.T) {
	var withdrawalLog types.Log
	err := unmarshalLogStr(wethWithdrawalLog, &withdrawalLog)
	if err != nil {
		t.Fatal(err.Error())
	}
	decoder, err := New()
	if err != nil {
		t.Fatal(err.Error())
	}
	decoder.AddKnownERC20(erc20TokenAddress)
	var actualEvent WethWithdrawalEvent
	err = decoder.Decode(withdrawalLog, &actualEvent)
	if err != nil {
		t.Fatal(err.Error())
	}

	expectedEvent := WethWithdrawalEvent{
		Owner: common.HexToAddress("0xb3fa5bA98fdB56E493C4C362920289A42948294e"),
		Value: big.NewInt(353732490000000000),
	}
	assert.Equal(t, expectedEvent, actualEvent, "WETH Withdrawal event decode")
}

func unmarshalLogStr(logStr string, out interface{}) error {
	err := json.Unmarshal([]byte(logStr), &out)
	if err != nil {
		return err
	}
	return nil
}

<<<<<<< HEAD
func assertBigIntEqual(t *testing.T, expected *big.Int, actual *big.Int, msgAndArgs ...interface{}) {
	// We need to account the fact that the represented value can be the same even
	// if the struct fields are different (e.g. 5 * 10^3 and 50 * 10^2 are the
	// same number).
	assert.Equal(t, expected.String(), actual.String(), msgAndArgs...)
=======
func TestJSONMarshalUnmarshalERC20Transfer(t *testing.T) {
	expectedEvent := ERC20TransferEvent{
		From:  common.HexToAddress("0x90CF64CbB199523C893A1D519243E214b8e0b472"),
		To:    common.HexToAddress("0xFE5854255eb1Eb921525fa856a3947Ed2412A1D7"),
		Value: big.NewInt(63874940000),
	}

	buf := bytes.Buffer{}
	require.NoError(t, json.NewEncoder(&buf).Encode(expectedEvent))
	var unmarshaledEvent ERC20TransferEvent
	require.NoError(t, json.NewDecoder(&buf).Decode(&unmarshaledEvent))
	assert.Equal(t, expectedEvent, unmarshaledEvent)
}

func TestJSONMarshalUnmarshalERC20Approval(t *testing.T) {
	expectedEvent := ERC20ApprovalEvent{
		Owner:   common.HexToAddress("0xcf67fdd3c580f148d20a26844b2169d52e2326db"),
		Spender: common.HexToAddress("0x448a5065aebb8e423f0896e6c5d525c040f59af3"),
		Value:   big.NewInt(1000000000000000000),
	}

	buf := bytes.Buffer{}
	require.NoError(t, json.NewEncoder(&buf).Encode(expectedEvent))
	var unmarshaledEvent ERC20ApprovalEvent
	require.NoError(t, json.NewDecoder(&buf).Decode(&unmarshaledEvent))
	assert.Equal(t, expectedEvent, unmarshaledEvent)
}

func TestJSONMarshalUnmarshalERC721Transfer(t *testing.T) {
	expectedEvent := ERC721TransferEvent{
		From:    common.HexToAddress("0xD8c67d024Db85B271b6F6EeaC5234E29C4D6bbB5"),
		To:      common.HexToAddress("0xF13685a175B95FAa79DB765631483ac79fB3D8E8"),
		TokenId: big.NewInt(50609),
	}

	buf := bytes.Buffer{}
	require.NoError(t, json.NewEncoder(&buf).Encode(expectedEvent))
	var unmarshaledEvent ERC721TransferEvent
	require.NoError(t, json.NewDecoder(&buf).Decode(&unmarshaledEvent))
	assert.Equal(t, expectedEvent, unmarshaledEvent)
}

func TestJSONMarshalUnmarshalERC721Approval(t *testing.T) {
	expectedEvent := ERC721ApprovalEvent{
		Owner:    common.HexToAddress("0xF4985070Ce32b6B1994329DF787D1aCc9a2dd9e2"),
		Approved: common.HexToAddress("0x0000000000000000000000000000000000000000"),
		TokenId:  big.NewInt(43398),
	}

	buf := bytes.Buffer{}
	require.NoError(t, json.NewEncoder(&buf).Encode(expectedEvent))
	var unmarshaledEvent ERC721ApprovalEvent
	require.NoError(t, json.NewDecoder(&buf).Decode(&unmarshaledEvent))
	assert.Equal(t, expectedEvent, unmarshaledEvent)
}

func TestJSONMarshalUnmarshalERC721ApprovalForAll(t *testing.T) {
	expectedEvent := ERC721ApprovalForAllEvent{
		Owner:    common.HexToAddress("0x6aA0FC9fc46Acb60E98439f9F89782ca78fB0990"),
		Operator: common.HexToAddress("0x185b257AA51Fdc45176cF1FfaC6a0bFB5cF28afD"),
		Approved: true,
	}

	buf := bytes.Buffer{}
	require.NoError(t, json.NewEncoder(&buf).Encode(expectedEvent))
	var unmarshaledEvent ERC721ApprovalForAllEvent
	require.NoError(t, json.NewDecoder(&buf).Decode(&unmarshaledEvent))
	assert.Equal(t, expectedEvent, unmarshaledEvent)
}

func TestJSONMarshalUnmarshalERC1155TransferSingle(t *testing.T) {
	expectedEvent := ERC1155TransferSingleEvent{
		Operator: common.HexToAddress("0x6Ecbe1DB9EF729CBe972C83Fb886247691Fb6beb"),
		From:     common.HexToAddress("0x6Ecbe1DB9EF729CBe972C83Fb886247691Fb6beb"),
		To:       common.HexToAddress("0x1D7022f5B17d2F8B695918FB48fa1089C9f85401"),
		Id:       big.NewInt(3402823669209384),
		Value:    big.NewInt(250),
	}

	buf := bytes.Buffer{}
	require.NoError(t, json.NewEncoder(&buf).Encode(expectedEvent))
	var unmarshaledEvent ERC1155TransferSingleEvent
	require.NoError(t, json.NewDecoder(&buf).Decode(&unmarshaledEvent))
	assert.Equal(t, expectedEvent, unmarshaledEvent)
}

func TestJSONMarshalUnmarshalERC1155TransferBatch(t *testing.T) {
	expectedEvent := ERC1155TransferBatchEvent{
		Operator: common.HexToAddress("0x6Ecbe1DB9EF729CBe972C83Fb886247691Fb6beb"),
		From:     common.HexToAddress("0x6Ecbe1DB9EF729CBe972C83Fb886247691Fb6beb"),
		To:       common.HexToAddress("0x1D7022f5B17d2F8B695918FB48fa1089C9f85401"),
		Ids:      []*big.Int{big.NewInt(3402823669209384)},
		Values:   []*big.Int{big.NewInt(1)},
	}

	buf := bytes.Buffer{}
	require.NoError(t, json.NewEncoder(&buf).Encode(expectedEvent))
	var unmarshaledEvent ERC1155TransferBatchEvent
	require.NoError(t, json.NewDecoder(&buf).Decode(&unmarshaledEvent))
	assert.Equal(t, expectedEvent, unmarshaledEvent)
}

func TestJSONMarshalUnmarshalERC1155ApprovalForAll(t *testing.T) {
	expectedEvent := ERC1155ApprovalForAllEvent{
		Owner:    common.HexToAddress("0x6Ecbe1DB9EF729CBe972C83Fb886247691Fb6beb"),
		Operator: common.HexToAddress("0xE36Ea790bc9d7AB70C55260C66D52b1eca985f84"),
		Approved: true,
	}

	buf := bytes.Buffer{}
	require.NoError(t, json.NewEncoder(&buf).Encode(expectedEvent))
	var unmarshaledEvent ERC1155ApprovalForAllEvent
	require.NoError(t, json.NewDecoder(&buf).Decode(&unmarshaledEvent))
	assert.Equal(t, expectedEvent, unmarshaledEvent)
}

func TestJSONMarshalUnmarshalExchangeFill(t *testing.T) {
	expectedEvent := ExchangeFillEvent{
		MakerAddress:           common.HexToAddress("0x90079aABC47b5BeA2dFC358d7114Ade57Ee39209"),
		TakerAddress:           common.HexToAddress("0x61b9898C9b60A159fC91ae8026563cd226B7a0C1"),
		SenderAddress:          common.HexToAddress("0x00000000000000000000000000563cd226b7a0c1"),
		FeeRecipientAddress:    common.HexToAddress("0x61b9898C9b60A159fC91ae8026563cd226B7a0C1"),
		MakerAssetFilledAmount: big.NewInt(36832327913963520),
		TakerAssetFilledAmount: big.NewInt(142668604964864),
		MakerFeePaid:           big.NewInt(142668604964864),
		TakerFeePaid:           big.NewInt(142668604964864),
		OrderHash:              common.HexToHash("0xe5cd991e034cd4517cbf180307031074f3d560949fe9ddae9a06a829052dc759"),
		MakerAssetData:         common.Hex2Bytes("f47261b000000000000000000000000038ae374ecf4db50b0ff37125b591a04997106a32"),
		TakerAssetData:         common.Hex2Bytes("f47261b0000000000000000000000000aa7427d8f17d87a28f5e1ba3adbb270badbe1011"),
	}

	buf := bytes.Buffer{}
	require.NoError(t, json.NewEncoder(&buf).Encode(expectedEvent))
	var unmarshaledEvent ExchangeFillEvent
	require.NoError(t, json.NewDecoder(&buf).Decode(&unmarshaledEvent))
	assert.Equal(t, expectedEvent, unmarshaledEvent)
}

func TestJSONMarshalUnmarshalExchangeCancel(t *testing.T) {
	expectedEvent := ExchangeCancelEvent{
		MakerAddress:        common.HexToAddress("0x504a2ee3558612dB56c90186A73e690eCd57FE9E"),
		SenderAddress:       common.HexToAddress("0x504a2ee3558612dB56c90186A73e690eCd57FE9E"),
		FeeRecipientAddress: common.HexToAddress("0xA258b39954ceF5cB142fd567A46cDdB31a670124"),
		OrderHash:           common.HexToHash("0xdd50b0eec7425c3a365037a1bdeae9e12b59e06075b2bf2bdbfff8976f7419aa"),
		MakerAssetData:      common.Hex2Bytes("f47261b0000000000000000000000000c02aaa39b223fe8d0a0e5c4f27ead9083c756cc2"),
		TakerAssetData:      common.Hex2Bytes("f47261b000000000000000000000000089d24a6b4ccb1b6faa2625fe562bdd9a23260359"),
	}

	buf := bytes.Buffer{}
	require.NoError(t, json.NewEncoder(&buf).Encode(expectedEvent))
	var unmarshaledEvent ExchangeCancelEvent
	require.NoError(t, json.NewDecoder(&buf).Decode(&unmarshaledEvent))
	assert.Equal(t, expectedEvent, unmarshaledEvent)
}

func TestJSONMarshalUnmarshalExchangeCancelUpTo(t *testing.T) {
	expectedEvent := ExchangeCancelUpToEvent{
		MakerAddress:  common.HexToAddress("0x638C1eF824ACD48E63E6ACC84948f8eAD46f08De"),
		SenderAddress: common.HexToAddress("0x0000000000000000000000000000000000000000"),
		OrderEpoch:    big.NewInt(1554341123041),
	}

	buf := bytes.Buffer{}
	require.NoError(t, json.NewEncoder(&buf).Encode(expectedEvent))
	var unmarshaledEvent ExchangeCancelUpToEvent
	require.NoError(t, json.NewDecoder(&buf).Decode(&unmarshaledEvent))
	assert.Equal(t, expectedEvent, unmarshaledEvent)
}

func TestJSONMarshalUnmarshalWethDeposit(t *testing.T) {
	expectedEvent := WethDepositEvent{
		Owner: common.HexToAddress("0x81228eA33D680B0F51271aBAb1105886eCd01C2c"),
		Value: big.NewInt(200000000000000000),
	}

	buf := bytes.Buffer{}
	require.NoError(t, json.NewEncoder(&buf).Encode(expectedEvent))
	var unmarshaledEvent WethDepositEvent
	require.NoError(t, json.NewDecoder(&buf).Decode(&unmarshaledEvent))
	assert.Equal(t, expectedEvent, unmarshaledEvent)
}
func TestJSONMarshalUnmarshalWethWithdrawal(t *testing.T) {
	expectedEvent := WethWithdrawalEvent{
		Owner: common.HexToAddress("0xb3fa5bA98fdB56E493C4C362920289A42948294e"),
		Value: big.NewInt(353732490000000000),
	}

	buf := bytes.Buffer{}
	require.NoError(t, json.NewEncoder(&buf).Encode(expectedEvent))
	var unmarshaledEvent WethWithdrawalEvent
	require.NoError(t, json.NewDecoder(&buf).Decode(&unmarshaledEvent))
	assert.Equal(t, expectedEvent, unmarshaledEvent)
>>>>>>> 86ffff1f
}<|MERGE_RESOLUTION|>--- conflicted
+++ resolved
@@ -9,15 +9,9 @@
 
 	"github.com/ethereum/go-ethereum/common"
 	"github.com/ethereum/go-ethereum/common/math"
-<<<<<<< HEAD
-
-	"github.com/ethereum/go-ethereum/core/types"
-	"github.com/stretchr/testify/assert"
-=======
 	"github.com/ethereum/go-ethereum/core/types"
 	"github.com/stretchr/testify/assert"
 	"github.com/stretchr/testify/require"
->>>>>>> 86ffff1f
 )
 
 var eighteenDecimalsInBaseUnits = new(big.Int).Exp(big.NewInt(10), big.NewInt(18), nil)
@@ -479,13 +473,13 @@
 	return nil
 }
 
-<<<<<<< HEAD
 func assertBigIntEqual(t *testing.T, expected *big.Int, actual *big.Int, msgAndArgs ...interface{}) {
 	// We need to account the fact that the represented value can be the same even
 	// if the struct fields are different (e.g. 5 * 10^3 and 50 * 10^2 are the
 	// same number).
 	assert.Equal(t, expected.String(), actual.String(), msgAndArgs...)
-=======
+}
+
 func TestJSONMarshalUnmarshalERC20Transfer(t *testing.T) {
 	expectedEvent := ERC20TransferEvent{
 		From:  common.HexToAddress("0x90CF64CbB199523C893A1D519243E214b8e0b472"),
@@ -678,5 +672,4 @@
 	var unmarshaledEvent WethWithdrawalEvent
 	require.NoError(t, json.NewDecoder(&buf).Decode(&unmarshaledEvent))
 	assert.Equal(t, expectedEvent, unmarshaledEvent)
->>>>>>> 86ffff1f
 }