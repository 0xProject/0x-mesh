--- conflicted
+++ resolved
@@ -15,27 +15,16 @@
 )
 
 var EVENT_SIGNATURES = [...]string{
-<<<<<<< HEAD
-	"Transfer(address,address,uint256)",    // ERC20 & ERC721
-	"Approval(address,address,uint256)",    // ERC20 & ERC721
-	"ApprovalForAll(address,address,bool)", // ERC721
-	"Deposit(address,uint256)",             // WETH9
-	"Withdrawal(address,uint256)",          // WETH9
+	"Transfer(address,address,uint256)",                          // ERC20 & ERC721
+	"Approval(address,address,uint256)",                          // ERC20 & ERC721
+	"TransferSingle(address,address,address,uint256,uint256)",    // ERC1155
+	"TransferBatch(address,address,address,uint256[],uint256[])", // ERC1155
+	"ApprovalForAll(address,address,bool)",                       // ERC721 & ERC1155
+	"Deposit(address,uint256)",                                   // WETH9
+	"Withdrawal(address,uint256)",                                // WETH9
 	"Fill(address,address,bytes,bytes,bytes,bytes,bytes32,address,address,uint256,uint256,uint256,uint256,uint256)", // Exchange
 	"Cancel(address,address,bytes,bytes,address,bytes32)",                                                           // Exchange
-	"CancelUpTo(address,address,uint256)",                                                                           // Exchange
-=======
-	"Transfer(address,address,uint256)",                                                         // ERC20 & ERC721
-	"Approval(address,address,uint256)",                                                         // ERC20 & ERC721
-	"TransferSingle(address,address,address,uint256,uint256)",                                   // ERC1155
-	"TransferBatch(address,address,address,uint256[],uint256[])",                                // ERC1155
-	"ApprovalForAll(address,address,bool)",                                                      // ERC721 & ERC1155
-	"Deposit(address,uint256)",                                                                  // WETH9
-	"Withdrawal(address,uint256)",                                                               // WETH9
-	"Fill(address,address,address,address,uint256,uint256,uint256,uint256,bytes32,bytes,bytes)", // Exchange
-	"Cancel(address,address,address,bytes32,bytes,bytes)",                                       // Exchange
-	"CancelUpTo(address,address,uint256)",                                                       // Exchange
->>>>>>> 03ccf3b6
+	"CancelUpTo(address,address,uint256)",
 }
 
 // Includes ERC20 `Transfer` & `Approval` events as well as WETH `Deposit` & `Withdraw` events
