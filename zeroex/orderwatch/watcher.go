package orderwatch

import (
	"errors"
	"fmt"
	"sync"
	"time"

	"github.com/0xProject/0x-mesh/blockwatch"
	"github.com/0xProject/0x-mesh/configs"
	"github.com/0xProject/0x-mesh/zeroex"
	"github.com/ethereum/go-ethereum/common"
	"github.com/ethereum/go-ethereum/ethclient"
	"github.com/ethereum/go-ethereum/event"
	logger "github.com/sirupsen/logrus"
)

// Watcher watches all order-relevant state and handles the state transitions
type Watcher struct {
	blockWatcher            *blockwatch.Watcher
	eventDecoder            *Decoder
	assetDataDecoder        *zeroex.AssetDataDecoder
	blockSubscription       event.Subscription
	expirationWatcher       *ExpirationWatcher
	orderHashToWatchedOrder map[common.Hash]*zeroex.SignedOrder
	isCleanupWorkerRunning  bool
	orderValidator          *zeroex.OrderValidator
	isSetup                 bool
	setupMux                sync.RWMutex
}

// New instantiates a new order watcher
func New(blockWatcher *blockwatch.Watcher, ethClient *ethclient.Client, orderValidatorAddress common.Address) (*Watcher, error) {
	decoder, err := NewDecoder()
	if err != nil {
		return nil, err
	}
	assetDataDecoder, err := zeroex.NewAssetDataDecoder()
	if err != nil {
		return nil, err
	}
	orderValidator, err := zeroex.NewOrderValidator(orderValidatorAddress, ethClient)
	if err != nil {
		return nil, err
	}
	var expirationBuffer int64 = 0
	return &Watcher{
		blockWatcher:            blockWatcher,
		expirationWatcher:       NewExpirationWatcher(expirationBuffer),
		orderHashToWatchedOrder: map[common.Hash]*zeroex.SignedOrder{},
		isCleanupWorkerRunning:  false,
		orderValidator:          orderValidator,
		eventDecoder:            decoder,
		assetDataDecoder:        assetDataDecoder,
	}, nil
}

// Start sets up the event & expiration watchers as well as the cleanup worker. Event
// watching will require the blockwatch.Watcher to be started however.
func (w *Watcher) Start(expirationPollingInterval time.Duration) error {
	w.setupMux.Lock()
	defer w.setupMux.Unlock()
	if w.isSetup {
		return errors.New("Setup can only be called once")
	}

	w.setupEventWatcher()

	if err := w.setupExpirationWatcher(expirationPollingInterval); err != nil {
		return err
	}

	w.StartCleanupWorker()

	w.isSetup = true
	return nil
}

// Stop closes the block subscription, stops the event, expiration watcher and the cleanup worker.
func (w *Watcher) Stop() error {
	w.setupMux.Lock()
	if !w.isSetup {
		w.setupMux.Unlock()
		return errors.New("Cannot teardown before calling Setup()")
	}
	w.setupMux.Unlock()

	// Stop event subscription
	w.blockSubscription.Unsubscribe()

	// Stop expiration watcher
	w.expirationWatcher.Stop()

	// Stop cleanup worker
	w.StopCleanupWorker()
	return nil
}

// Watch adds a 0x order to the ones being tracked for order-relevant state changes
func (w *Watcher) Watch(signedOrder *zeroex.SignedOrder, orderHash common.Hash) error {
	w.eventDecoder.AddKnownExchange(signedOrder.ExchangeAddress)

	err := w.addAssetDataAddressToEventDecoder(signedOrder.MakerAssetData)
	if err != nil {
		return err
	}
	err = w.addAssetDataAddressToEventDecoder(signedOrder.TakerAssetData)
	if err != nil {
		return err
	}

	w.expirationWatcher.Add(signedOrder.ExpirationTimeSeconds.Int64(), orderHash)

	w.orderHashToWatchedOrder[orderHash] = signedOrder

	return nil
}

// StartCleanupWorker starts the cleanup workers polling loop
func (w *Watcher) StartCleanupWorker() {
	w.isCleanupWorkerRunning = true
	go func() {
		for {
			if !w.isCleanupWorkerRunning {
				return
			}

			start := time.Now()

			// TODO(fabio): Once orders are stored in DB, only fetch orders where lastUpdated field is > X
			signedOrders := []*zeroex.SignedOrder{}
			// TODO(fabio): Do we need to put a mutex around accessing orderHashToWatchedOrder?
			for _, signedOrder := range w.orderHashToWatchedOrder {
				signedOrders = append(signedOrders, signedOrder)
			}
			orderInfos := w.orderValidator.BatchValidate(signedOrders)
			for orderHash, orderInfo := range orderInfos {
				// TODO(fabio): Emit all change events
				_ = orderHash
				_ = orderInfo
			}

			// Wait MinCleanupInterval before calling ValidateOrders again. Since
			// we only start sleeping _after_ ValidateOrders completes, we will never
			// have multiple calls to ValidateOrders running in parallel
			time.Sleep(configs.MinCleanupInterval - time.Since(start))
		}
	}()
}

// StopCleanupWorker stops the cleanup worker
func (w *Watcher) StopCleanupWorker() {
	w.isCleanupWorkerRunning = false
}

func (w *Watcher) setupExpirationWatcher(expirationPollingInterval time.Duration) error {
	go func() {
		expiredOrders := w.expirationWatcher.Receive()
		for expiredOrders := range expiredOrders {
			for _, expiredOrder := range expiredOrders {
				// TODO(fabio): Emit an event for the expired order
				delete(w.orderHashToWatchedOrder, expiredOrder.OrderHash)
				panic(fmt.Sprintf("Handling expired orders is not implemented yet: %+v\n", expiredOrder))
			}
		}
	}()

	return w.expirationWatcher.Start(expirationPollingInterval)
}

func (w *Watcher) setupEventWatcher() {
	blockEvents := make(chan []*blockwatch.Event, 10)
	w.blockSubscription = w.blockWatcher.Subscribe(blockEvents)

	go func() {
		for {
			select {
			case err, isOpen := <-w.blockSubscription.Err():
				close(blockEvents)
				if !isOpen {
					// event.Subscription closes the Error channel on unsubscribe.
					// We therefore cleanup this goroutine on channel closure.
					return
				}
				logger.WithFields(logger.Fields{
					"error": err.Error(),
				}).Error("subscription error encountered")
				return

			case events := <-blockEvents:
				for _, event := range events {
					for _, log := range event.BlockHeader.Logs {
						eventType, err := w.eventDecoder.FindEventType(log)
						if err != nil {
							switch err.(type) {
							case UntrackedTokenError:
								continue
							case UnsupportedEventError:
								logger.WithFields(logger.Fields{
									"topics":          err.(UnsupportedEventError).Topics,
									"contractAddress": err.(UnsupportedEventError).ContractAddress,
								}).Info("unsupported event found while trying to find its event type")
								continue
							default:
								logger.WithFields(logger.Fields{
									"err": err.Error(),
								}).Panic("unexpected event decoder error encountered")
							}
						}
						switch eventType {
						case "ERC20TransferEvent":
							var transferEvent ERC20TransferEvent
							err = w.eventDecoder.Decode(log, &transferEvent)
							if err != nil {
<<<<<<< HEAD
								switch err.(type) {
								case UnsupportedEventError:
									logger.WithFields(logger.Fields{
										"eventType":       eventType,
										"topics":          err.(UnsupportedEventError).Topics,
										"contractAddress": err.(UnsupportedEventError).ContractAddress,
									}).Warn("unsupported event found")
									continue
								default:
									logger.WithFields(logger.Fields{
										"err": err.Error(),
									}).Panic("unexpected event decoder error encountered")
								}
=======
								w.handleDecodeErr(err, eventType)
								continue
>>>>>>> 0ec3b414
							}
							// TODO(fabio): Handle this event
						case "ERC20ApprovalEvent":
							var approvalEvent ERC20ApprovalEvent
							err = w.eventDecoder.Decode(log, &approvalEvent)
							if err != nil {
<<<<<<< HEAD
								switch err.(type) {
								case UnsupportedEventError:
									logger.WithFields(logger.Fields{
										"eventType":       eventType,
										"topics":          err.(UnsupportedEventError).Topics,
										"contractAddress": err.(UnsupportedEventError).ContractAddress,
									}).Warn("unsupported event found")
									continue
								default:
									logger.WithFields(logger.Fields{
										"err": err.Error(),
									}).Panic("unexpected event decoder error encountered")
								}
=======
								w.handleDecodeErr(err, eventType)
								continue
>>>>>>> 0ec3b414
							}
							// TODO(fabio): Handle this event
						case "ERC721TransferEvent":
							var transferEvent ERC721TransferEvent
							err = w.eventDecoder.Decode(log, &transferEvent)
							if err != nil {
<<<<<<< HEAD
								switch err.(type) {
								case UnsupportedEventError:
									logger.WithFields(logger.Fields{
										"eventType":       eventType,
										"topics":          err.(UnsupportedEventError).Topics,
										"contractAddress": err.(UnsupportedEventError).ContractAddress,
									}).Warn("unsupported event found")
									continue
								default:
									logger.WithFields(logger.Fields{
										"err": err.Error(),
									}).Panic("unexpected event decoder error encountered")
								}
=======
								w.handleDecodeErr(err, eventType)
								continue
>>>>>>> 0ec3b414
							}
							// TODO(fabio): Handle this event
						case "ERC721ApprovalEvent":
							var approvalEvent ERC721ApprovalEvent
							err = w.eventDecoder.Decode(log, &approvalEvent)
							if err != nil {
<<<<<<< HEAD
								switch err.(type) {
								case UnsupportedEventError:
									logger.WithFields(logger.Fields{
										"eventType":       eventType,
										"topics":          err.(UnsupportedEventError).Topics,
										"contractAddress": err.(UnsupportedEventError).ContractAddress,
									}).Warn("unsupported event found")
									continue
								default:
									logger.WithFields(logger.Fields{
										"err": err.Error(),
									}).Panic("unexpected event decoder error encountered")
								}
=======
								w.handleDecodeErr(err, eventType)
								continue
>>>>>>> 0ec3b414
							}
							// TODO(fabio): Handle this event
						case "ERC721ApprovalForAllEvent":
							var approvalForAllEvent ERC721ApprovalForAllEvent
							err = w.eventDecoder.Decode(log, &approvalForAllEvent)
							if err != nil {
<<<<<<< HEAD
								switch err.(type) {
								case UnsupportedEventError:
									logger.WithFields(logger.Fields{
										"eventType":       eventType,
										"topics":          err.(UnsupportedEventError).Topics,
										"contractAddress": err.(UnsupportedEventError).ContractAddress,
									}).Warn("unsupported event found")
									continue
								default:
									logger.WithFields(logger.Fields{
										"err": err.Error(),
									}).Panic("unexpected event decoder error encountered")
								}
=======
								w.handleDecodeErr(err, eventType)
								continue
>>>>>>> 0ec3b414
							}
							// TODO(fabio): Handle this event
						case "WethWithdrawalEvent":
							var withdrawalEvent WethWithdrawalEvent
							err = w.eventDecoder.Decode(log, &withdrawalEvent)
							if err != nil {
<<<<<<< HEAD
								switch err.(type) {
								case UnsupportedEventError:
									logger.WithFields(logger.Fields{
										"eventType":       eventType,
										"topics":          err.(UnsupportedEventError).Topics,
										"contractAddress": err.(UnsupportedEventError).ContractAddress,
									}).Warn("unsupported event found")
									continue
								default:
									logger.WithFields(logger.Fields{
										"err": err.Error(),
									}).Panic("unexpected event decoder error encountered")
								}
=======
								w.handleDecodeErr(err, eventType)
								continue
>>>>>>> 0ec3b414
							}
							// TODO(fabio): Handle this event
						case "WethDepositEvent":
							var depositEvent WethDepositEvent
							err = w.eventDecoder.Decode(log, &depositEvent)
							if err != nil {
<<<<<<< HEAD
								switch err.(type) {
								case UnsupportedEventError:
									logger.WithFields(logger.Fields{
										"eventType":       eventType,
										"topics":          err.(UnsupportedEventError).Topics,
										"contractAddress": err.(UnsupportedEventError).ContractAddress,
									}).Warn("unsupported event found")
									continue
								default:
									logger.WithFields(logger.Fields{
										"err": err.Error(),
									}).Panic("unexpected event decoder error encountered")
								}
=======
								w.handleDecodeErr(err, eventType)
								continue
>>>>>>> 0ec3b414
							}
							// TODO(fabio): Handle this event
						case "ExchangeFillEvent":
							var exchangeFillEvent ExchangeFillEvent
							err = w.eventDecoder.Decode(log, &exchangeFillEvent)
							if err != nil {
<<<<<<< HEAD
								switch err.(type) {
								case UnsupportedEventError:
									logger.WithFields(logger.Fields{
										"eventType":       eventType,
										"topics":          err.(UnsupportedEventError).Topics,
										"contractAddress": err.(UnsupportedEventError).ContractAddress,
									}).Warn("unsupported event found")
									continue
								default:
									logger.WithFields(logger.Fields{
										"err": err.Error(),
									}).Panic("unexpected event decoder error encountered")
								}
=======
								w.handleDecodeErr(err, eventType)
								continue
>>>>>>> 0ec3b414
							}
							// TODO(fabio): Handle this event
						case "ExchangeCancelEvent":
							var exchangeCancelEvent ExchangeCancelEvent
							err = w.eventDecoder.Decode(log, &exchangeCancelEvent)
							if err != nil {
<<<<<<< HEAD
								switch err.(type) {
								case UnsupportedEventError:
									logger.WithFields(logger.Fields{
										"eventType":       eventType,
										"topics":          err.(UnsupportedEventError).Topics,
										"contractAddress": err.(UnsupportedEventError).ContractAddress,
									}).Warn("unsupported event found")
									continue
								default:
									logger.WithFields(logger.Fields{
										"err": err.Error(),
									}).Panic("unexpected event decoder error encountered")
								}
=======
								w.handleDecodeErr(err, eventType)
								continue
>>>>>>> 0ec3b414
							}
							// TODO(fabio): Handle this event
						case "ExchangeCancelUpToEvent":
							var exchangeCancelUpToEvent ExchangeCancelUpToEvent
							err = w.eventDecoder.Decode(log, &exchangeCancelUpToEvent)
							if err != nil {
<<<<<<< HEAD
								switch err.(type) {
								case UnsupportedEventError:
									logger.WithFields(logger.Fields{
										"eventType":       eventType,
										"topics":          err.(UnsupportedEventError).Topics,
										"contractAddress": err.(UnsupportedEventError).ContractAddress,
									}).Warn("unsupported event found")
									continue
								default:
									logger.WithFields(logger.Fields{
										"err": err.Error(),
									}).Panic("unexpected event decoder error encountered")
								}
=======
								w.handleDecodeErr(err, eventType)
								continue
>>>>>>> 0ec3b414
							}
							// TODO(fabio): Handle this event
						default:
							logger.WithFields(logger.Fields{
								"eventType": eventType,
								"log":       log,
							}).Panic("unknown eventType encountered")
						}
					}
				}
			}
		}

	}()
}

func (w *Watcher) handleDecodeErr(err error, eventType string) {
	switch err.(type) {
	case UnsupportedEventError:
		logger.WithFields(logger.Fields{
			"eventType":       eventType,
			"topics":          err.(UnsupportedEventError).Topics,
			"contractAddress": err.(UnsupportedEventError).ContractAddress,
		}).Warn("unsupported event found")

	default:
		logger.WithFields(logger.Fields{
			"err": err.Error(),
		}).Panic("unexpected event decoder error encountered")
	}
}

func (w *Watcher) addAssetDataAddressToEventDecoder(assetData []byte) error {
	assetDataName, err := w.assetDataDecoder.GetName(assetData)
	if err != nil {
		return err
	}
	switch assetDataName {
	case "ERC20Token":
		var decodedAssetData zeroex.ERC20AssetData
		err := w.assetDataDecoder.Decode(assetData, &decodedAssetData)
		if err != nil {
			return err
		}
		w.eventDecoder.AddKnownERC20(decodedAssetData.Address)
	case "ERC721Token":
		var decodedAssetData zeroex.ERC721AssetData
		err := w.assetDataDecoder.Decode(assetData, &decodedAssetData)
		if err != nil {
			return err
		}
		w.eventDecoder.AddKnownERC721(decodedAssetData.Address)
	case "MultiAsset":
		var decodedAssetData zeroex.MultiAssetData
		err := w.assetDataDecoder.Decode(assetData, &decodedAssetData)
		if err != nil {
			return err
		}
		for _, assetData := range decodedAssetData.NestedAssetData {
			if err := w.addAssetDataAddressToEventDecoder(assetData); err != nil {
				return err
			}
		}
	default:
		return errors.New(fmt.Sprintf("Unrecognized assetData type name found: %s\n", assetDataName))
	}
	return nil
}<|MERGE_RESOLUTION|>--- conflicted
+++ resolved
@@ -212,240 +212,80 @@
 							var transferEvent ERC20TransferEvent
 							err = w.eventDecoder.Decode(log, &transferEvent)
 							if err != nil {
-<<<<<<< HEAD
-								switch err.(type) {
-								case UnsupportedEventError:
-									logger.WithFields(logger.Fields{
-										"eventType":       eventType,
-										"topics":          err.(UnsupportedEventError).Topics,
-										"contractAddress": err.(UnsupportedEventError).ContractAddress,
-									}).Warn("unsupported event found")
-									continue
-								default:
-									logger.WithFields(logger.Fields{
-										"err": err.Error(),
-									}).Panic("unexpected event decoder error encountered")
-								}
-=======
-								w.handleDecodeErr(err, eventType)
-								continue
->>>>>>> 0ec3b414
+								w.handleDecodeErr(err, eventType)
+								continue
 							}
 							// TODO(fabio): Handle this event
 						case "ERC20ApprovalEvent":
 							var approvalEvent ERC20ApprovalEvent
 							err = w.eventDecoder.Decode(log, &approvalEvent)
 							if err != nil {
-<<<<<<< HEAD
-								switch err.(type) {
-								case UnsupportedEventError:
-									logger.WithFields(logger.Fields{
-										"eventType":       eventType,
-										"topics":          err.(UnsupportedEventError).Topics,
-										"contractAddress": err.(UnsupportedEventError).ContractAddress,
-									}).Warn("unsupported event found")
-									continue
-								default:
-									logger.WithFields(logger.Fields{
-										"err": err.Error(),
-									}).Panic("unexpected event decoder error encountered")
-								}
-=======
-								w.handleDecodeErr(err, eventType)
-								continue
->>>>>>> 0ec3b414
+								w.handleDecodeErr(err, eventType)
+								continue
 							}
 							// TODO(fabio): Handle this event
 						case "ERC721TransferEvent":
 							var transferEvent ERC721TransferEvent
 							err = w.eventDecoder.Decode(log, &transferEvent)
 							if err != nil {
-<<<<<<< HEAD
-								switch err.(type) {
-								case UnsupportedEventError:
-									logger.WithFields(logger.Fields{
-										"eventType":       eventType,
-										"topics":          err.(UnsupportedEventError).Topics,
-										"contractAddress": err.(UnsupportedEventError).ContractAddress,
-									}).Warn("unsupported event found")
-									continue
-								default:
-									logger.WithFields(logger.Fields{
-										"err": err.Error(),
-									}).Panic("unexpected event decoder error encountered")
-								}
-=======
-								w.handleDecodeErr(err, eventType)
-								continue
->>>>>>> 0ec3b414
+								w.handleDecodeErr(err, eventType)
+								continue
 							}
 							// TODO(fabio): Handle this event
 						case "ERC721ApprovalEvent":
 							var approvalEvent ERC721ApprovalEvent
 							err = w.eventDecoder.Decode(log, &approvalEvent)
 							if err != nil {
-<<<<<<< HEAD
-								switch err.(type) {
-								case UnsupportedEventError:
-									logger.WithFields(logger.Fields{
-										"eventType":       eventType,
-										"topics":          err.(UnsupportedEventError).Topics,
-										"contractAddress": err.(UnsupportedEventError).ContractAddress,
-									}).Warn("unsupported event found")
-									continue
-								default:
-									logger.WithFields(logger.Fields{
-										"err": err.Error(),
-									}).Panic("unexpected event decoder error encountered")
-								}
-=======
-								w.handleDecodeErr(err, eventType)
-								continue
->>>>>>> 0ec3b414
+								w.handleDecodeErr(err, eventType)
+								continue
 							}
 							// TODO(fabio): Handle this event
 						case "ERC721ApprovalForAllEvent":
 							var approvalForAllEvent ERC721ApprovalForAllEvent
 							err = w.eventDecoder.Decode(log, &approvalForAllEvent)
 							if err != nil {
-<<<<<<< HEAD
-								switch err.(type) {
-								case UnsupportedEventError:
-									logger.WithFields(logger.Fields{
-										"eventType":       eventType,
-										"topics":          err.(UnsupportedEventError).Topics,
-										"contractAddress": err.(UnsupportedEventError).ContractAddress,
-									}).Warn("unsupported event found")
-									continue
-								default:
-									logger.WithFields(logger.Fields{
-										"err": err.Error(),
-									}).Panic("unexpected event decoder error encountered")
-								}
-=======
-								w.handleDecodeErr(err, eventType)
-								continue
->>>>>>> 0ec3b414
+								w.handleDecodeErr(err, eventType)
+								continue
 							}
 							// TODO(fabio): Handle this event
 						case "WethWithdrawalEvent":
 							var withdrawalEvent WethWithdrawalEvent
 							err = w.eventDecoder.Decode(log, &withdrawalEvent)
 							if err != nil {
-<<<<<<< HEAD
-								switch err.(type) {
-								case UnsupportedEventError:
-									logger.WithFields(logger.Fields{
-										"eventType":       eventType,
-										"topics":          err.(UnsupportedEventError).Topics,
-										"contractAddress": err.(UnsupportedEventError).ContractAddress,
-									}).Warn("unsupported event found")
-									continue
-								default:
-									logger.WithFields(logger.Fields{
-										"err": err.Error(),
-									}).Panic("unexpected event decoder error encountered")
-								}
-=======
-								w.handleDecodeErr(err, eventType)
-								continue
->>>>>>> 0ec3b414
+								w.handleDecodeErr(err, eventType)
+								continue
 							}
 							// TODO(fabio): Handle this event
 						case "WethDepositEvent":
 							var depositEvent WethDepositEvent
 							err = w.eventDecoder.Decode(log, &depositEvent)
 							if err != nil {
-<<<<<<< HEAD
-								switch err.(type) {
-								case UnsupportedEventError:
-									logger.WithFields(logger.Fields{
-										"eventType":       eventType,
-										"topics":          err.(UnsupportedEventError).Topics,
-										"contractAddress": err.(UnsupportedEventError).ContractAddress,
-									}).Warn("unsupported event found")
-									continue
-								default:
-									logger.WithFields(logger.Fields{
-										"err": err.Error(),
-									}).Panic("unexpected event decoder error encountered")
-								}
-=======
-								w.handleDecodeErr(err, eventType)
-								continue
->>>>>>> 0ec3b414
+								w.handleDecodeErr(err, eventType)
+								continue
 							}
 							// TODO(fabio): Handle this event
 						case "ExchangeFillEvent":
 							var exchangeFillEvent ExchangeFillEvent
 							err = w.eventDecoder.Decode(log, &exchangeFillEvent)
 							if err != nil {
-<<<<<<< HEAD
-								switch err.(type) {
-								case UnsupportedEventError:
-									logger.WithFields(logger.Fields{
-										"eventType":       eventType,
-										"topics":          err.(UnsupportedEventError).Topics,
-										"contractAddress": err.(UnsupportedEventError).ContractAddress,
-									}).Warn("unsupported event found")
-									continue
-								default:
-									logger.WithFields(logger.Fields{
-										"err": err.Error(),
-									}).Panic("unexpected event decoder error encountered")
-								}
-=======
-								w.handleDecodeErr(err, eventType)
-								continue
->>>>>>> 0ec3b414
+								w.handleDecodeErr(err, eventType)
+								continue
 							}
 							// TODO(fabio): Handle this event
 						case "ExchangeCancelEvent":
 							var exchangeCancelEvent ExchangeCancelEvent
 							err = w.eventDecoder.Decode(log, &exchangeCancelEvent)
 							if err != nil {
-<<<<<<< HEAD
-								switch err.(type) {
-								case UnsupportedEventError:
-									logger.WithFields(logger.Fields{
-										"eventType":       eventType,
-										"topics":          err.(UnsupportedEventError).Topics,
-										"contractAddress": err.(UnsupportedEventError).ContractAddress,
-									}).Warn("unsupported event found")
-									continue
-								default:
-									logger.WithFields(logger.Fields{
-										"err": err.Error(),
-									}).Panic("unexpected event decoder error encountered")
-								}
-=======
-								w.handleDecodeErr(err, eventType)
-								continue
->>>>>>> 0ec3b414
+								w.handleDecodeErr(err, eventType)
+								continue
 							}
 							// TODO(fabio): Handle this event
 						case "ExchangeCancelUpToEvent":
 							var exchangeCancelUpToEvent ExchangeCancelUpToEvent
 							err = w.eventDecoder.Decode(log, &exchangeCancelUpToEvent)
 							if err != nil {
-<<<<<<< HEAD
-								switch err.(type) {
-								case UnsupportedEventError:
-									logger.WithFields(logger.Fields{
-										"eventType":       eventType,
-										"topics":          err.(UnsupportedEventError).Topics,
-										"contractAddress": err.(UnsupportedEventError).ContractAddress,
-									}).Warn("unsupported event found")
-									continue
-								default:
-									logger.WithFields(logger.Fields{
-										"err": err.Error(),
-									}).Panic("unexpected event decoder error encountered")
-								}
-=======
-								w.handleDecodeErr(err, eventType)
-								continue
->>>>>>> 0ec3b414
+								w.handleDecodeErr(err, eventType)
+								continue
 							}
 							// TODO(fabio): Handle this event
 						default:
