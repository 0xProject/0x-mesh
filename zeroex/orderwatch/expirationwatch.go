package orderwatch

import (
	"errors"
	"reflect"
	"sync"
	"time"

	"github.com/ethereum/go-ethereum/common"
	"github.com/ocdogan/rbt"
	log "github.com/sirupsen/logrus"
)

// ExpiredOrder represents an expired order returned from the ExpirationWatcher
type ExpiredOrder struct {
	ExpirationTimeSeconds int64
	OrderHash             common.Hash
}

// ExpirationWatcher watches the expiration of 0x orders
type ExpirationWatcher struct {
	expiredOrders    chan []ExpiredOrder
	rbTreeMu         sync.RWMutex
	rbTree           *rbt.RbTree
	expirationBuffer int64
	ticker           *time.Ticker
	isWatching       bool
	wasStartedOnce   bool
	mu               sync.Mutex
}

// NewExpirationWatcher instantiates a new expiration watcher. An expiration buffer (positive or negative) can
// be specified, causing orders to be deemed expired some time before or after their expiration reaches current
// UTC time. A positive expirationBuffer will make the order expire sooner then UTC, and a negative buffer after.
// A relayer might want to use a positive buffer to ensure all orders on their orderbook are fillable, and a market
// maker might use a negative buffer when tracking their orders to make sure expired orders are truly unfillable.
func NewExpirationWatcher(expirationBuffer int64) *ExpirationWatcher {
	rbTree := rbt.NewRbTree()
	return &ExpirationWatcher{
		expiredOrders:    make(chan []ExpiredOrder, 10),
		rbTree:           rbTree,
		expirationBuffer: expirationBuffer,
	}
}

// Add adds a new order to the expiration watcher
func (e *ExpirationWatcher) Add(expirationTimeSeconds int64, orderHash common.Hash) {
	key := rbt.Int64Key(expirationTimeSeconds)
	e.rbTreeMu.Lock()
	defer e.rbTreeMu.Unlock()
	value, ok := e.rbTree.Get(&key)
	if !ok {
<<<<<<< HEAD
		e.rbTree.Insert(&key, map[common.Hash]bool{orderHash: true})
	} else {
		orderHashes := value.(map[common.Hash]bool)
		orderHashes[orderHash] = true
=======
		e.rbTree.Insert(&key, map[common.Hash]struct{}{orderHash: struct{}{}})
	} else {
		orderHashes := value.(map[common.Hash]struct{})
		orderHashes[orderHash] = struct{}{}
>>>>>>> 3b74b09c
		e.rbTree.Insert(&key, orderHashes)
	}
}

// Remove removes the order from the expiration watcher
func (e *ExpirationWatcher) Remove(expirationTimeSeconds int64, orderHash common.Hash) {
	key := rbt.Int64Key(expirationTimeSeconds)
	e.rbTreeMu.Lock()
	defer e.rbTreeMu.Unlock()
	value, ok := e.rbTree.Get(&key)
	if !ok {
		log.WithFields(log.Fields{
			"orderHash": orderHash,
		}).Warning("Attempted to remove order from ExpirationWatcher that did not exist")
		return // Noop
	} else {
<<<<<<< HEAD
		orderHashes := value.(map[common.Hash]bool)
=======
		orderHashes := value.(map[common.Hash]struct{})
>>>>>>> 3b74b09c
		delete(orderHashes, orderHash)
		if len(orderHashes) == 0 {
			e.rbTree.Delete(&key)
		} else {
			e.rbTree.Insert(&key, orderHashes)
		}
	}
}

// Start starts the expiration watchers poller
func (e *ExpirationWatcher) Start(pollingInterval time.Duration) error {
	e.mu.Lock()
	defer e.mu.Unlock()
	if e.isWatching {
		return errors.New("Expiration watcher already started")
	}
	if e.wasStartedOnce {
		return errors.New("Can only start ExpirationWatcher once per instance")
	}
	e.isWatching = true
	e.wasStartedOnce = true

	go func() {
		// TODO(fabio): Optimize this poller. We could keep track of soonestExpirationTime as a property of
		// ExpirationWatcher. Whenever a new order is added via Add, we check if the expiration time is sooner
		// than soonestExpirationTime and if so, we update soonestExpirationTime. Then instead of running the
		// inner for loop at a constant frequency, we adjust the frequency based on the value of
		// soonestExpirationTime (probably by using time.After or time.Sleep).
		ticker := time.NewTicker(pollingInterval)
		for {
			<-ticker.C

			e.mu.Lock()
			if !e.isWatching {
				ticker.Stop()
				close(e.expiredOrders)
				e.mu.Unlock()
				return
			}
			e.mu.Unlock()

			e.expiredOrders <- e.prune()
		}
	}()
	return nil
}

// Stop stops the expiration watchers poller
func (e *ExpirationWatcher) Stop() {
	e.mu.Lock()
	defer e.mu.Unlock()
	e.isWatching = false
}

// Receive returns a read-only channel that can be used to listen for expired orders
func (e *ExpirationWatcher) Receive() <-chan []ExpiredOrder {
	return e.expiredOrders
}

// prune checks for any expired orders, removes them from the expiration watcher and returns them
// to the caller
func (e *ExpirationWatcher) prune() []ExpiredOrder {
	pruned := []ExpiredOrder{}
	currentTimestamp := time.Now().Unix()
	for {
		e.rbTreeMu.RLock()
		key, value := e.rbTree.Min()
		e.rbTreeMu.RUnlock()
		if key == nil {
			break
		}
		expirationTimeSeconds := reflect.ValueOf(key).Elem().Int()
		if expirationTimeSeconds > currentTimestamp+e.expirationBuffer {
			break
		}
<<<<<<< HEAD
		orderHashes := value.(map[common.Hash]bool)
=======
		orderHashes := value.(map[common.Hash]struct{})
>>>>>>> 3b74b09c
		for orderHash := range orderHashes {
			pruned = append(pruned, ExpiredOrder{
				ExpirationTimeSeconds: expirationTimeSeconds,
				OrderHash:             orderHash,
			})
		}
		e.rbTreeMu.Lock()
		e.rbTree.Delete(key)
		e.rbTreeMu.Unlock()
	}
	return pruned
}<|MERGE_RESOLUTION|>--- conflicted
+++ resolved
@@ -50,17 +50,10 @@
 	defer e.rbTreeMu.Unlock()
 	value, ok := e.rbTree.Get(&key)
 	if !ok {
-<<<<<<< HEAD
-		e.rbTree.Insert(&key, map[common.Hash]bool{orderHash: true})
-	} else {
-		orderHashes := value.(map[common.Hash]bool)
-		orderHashes[orderHash] = true
-=======
 		e.rbTree.Insert(&key, map[common.Hash]struct{}{orderHash: struct{}{}})
 	} else {
 		orderHashes := value.(map[common.Hash]struct{})
 		orderHashes[orderHash] = struct{}{}
->>>>>>> 3b74b09c
 		e.rbTree.Insert(&key, orderHashes)
 	}
 }
@@ -77,11 +70,7 @@
 		}).Warning("Attempted to remove order from ExpirationWatcher that did not exist")
 		return // Noop
 	} else {
-<<<<<<< HEAD
-		orderHashes := value.(map[common.Hash]bool)
-=======
 		orderHashes := value.(map[common.Hash]struct{})
->>>>>>> 3b74b09c
 		delete(orderHashes, orderHash)
 		if len(orderHashes) == 0 {
 			e.rbTree.Delete(&key)
@@ -157,11 +146,7 @@
 		if expirationTimeSeconds > currentTimestamp+e.expirationBuffer {
 			break
 		}
-<<<<<<< HEAD
-		orderHashes := value.(map[common.Hash]bool)
-=======
 		orderHashes := value.(map[common.Hash]struct{})
->>>>>>> 3b74b09c
 		for orderHash := range orderHashes {
 			pruned = append(pruned, ExpiredOrder{
 				ExpirationTimeSeconds: expirationTimeSeconds,
