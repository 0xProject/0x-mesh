--- conflicted
+++ resolved
@@ -5,12 +5,9 @@
 	"errors"
 	"fmt"
 	"math/big"
-<<<<<<< HEAD
 	"strconv"
 	"strings"
-=======
 	"testing"
->>>>>>> c20c5527
 
 	"github.com/0xProject/0x-mesh/ethereum/signer"
 	"github.com/0xProject/0x-mesh/ethereum/wrappers"
@@ -241,7 +238,6 @@
 	return signedOrder, nil
 }
 
-<<<<<<< HEAD
 // UnmarshalJSON implements a custom JSON unmarshaller for the SignedOrderV4 type.
 func (s *SignedOrderV4) UnmarshalJSON(data []byte) error {
 	var signedOrderJSON SignedOrderJSONV4
@@ -316,7 +312,8 @@
 		SignatureV:          strconv.FormatUint(uint64(s.Signature.V), 10),
 		SignatureS:          s.Signature.S.Hex(),
 	})
-=======
+}
+
 ////////////////////////////////////////////////////////////////////////////////
 //  E T H E R E U M   A B I   C O N V E R S I O N S
 ////////////////////////////////////////////////////////////////////////////////
@@ -342,10 +339,10 @@
 // EthereumAbiSignature converts the signature to the abigen equivalent
 func (s *SignedOrderV4) EthereumAbiSignature() wrappers.LibSignatureSignature {
 	return wrappers.LibSignatureSignature{
-		SignatureType: uint8(s.SignatureTypeV4),
-		V:             s.V,
-		R:             s.R,
-		S:             s.S,
+		SignatureType: uint8(s.Signature.SignatureType),
+		V:             s.Signature.V,
+		R:             s.Signature.R,
+		S:             s.Signature.S,
 	}
 }
 
@@ -372,5 +369,4 @@
 	require.NoError(t, err)
 
 	return signedOrder
->>>>>>> c20c5527
 }