package zeroex

import (
	"encoding/json"
	"errors"
	"fmt"
	"math/big"
	"strings"

	"github.com/0xProject/0x-mesh/ethereum/signer"
	"github.com/0xProject/0x-mesh/ethereum/wrappers"
	"github.com/0xProject/0x-mesh/zeroex/orderwatch/decoder"
	"github.com/ethereum/go-ethereum/common"
	"github.com/ethereum/go-ethereum/common/math"
	gethsigner "github.com/ethereum/go-ethereum/signer/core"
	"golang.org/x/crypto/sha3"
)

// Order represents an unsigned 0x order
type Order struct {
	ChainID               *big.Int       `json:"chainId"`
	ExchangeAddress       common.Address `json:"exchangeAddress"`
	MakerAddress          common.Address `json:"makerAddress"`
	MakerAssetData        []byte         `json:"makerAssetData"`
	MakerFeeAssetData     []byte         `json:"makerFeeAssetData"`
	MakerAssetAmount      *big.Int       `json:"makerAssetAmount"`
	MakerFee              *big.Int       `json:"makerFee"`
	TakerAddress          common.Address `json:"takerAddress"`
	TakerAssetData        []byte         `json:"takerAssetData"`
	TakerFeeAssetData     []byte         `json:"takerFeeAssetData"`
	TakerAssetAmount      *big.Int       `json:"takerAssetAmount"`
	TakerFee              *big.Int       `json:"takerFee"`
	SenderAddress         common.Address `json:"senderAddress"`
	FeeRecipientAddress   common.Address `json:"feeRecipientAddress"`
	ExpirationTimeSeconds *big.Int       `json:"expirationTimeSeconds"`
	Salt                  *big.Int       `json:"salt"`

	// Cache hash for performance
	hash *common.Hash
}

// SignedOrder represents a signed 0x order
type SignedOrder struct {
	Order
	Signature []byte `json:"signature"`
}

// SignatureType represents the type of 0x signature encountered
type SignatureType uint8

// SignatureType values
const (
	IllegalSignature SignatureType = iota
	InvalidSignature
	EIP712Signature
	EthSignSignature
	WalletSignature
	ValidatorSignature
	PreSignedSignature
	EIP1271WalletSignature
	NSignatureTypesSignature
)

// OrderStatus represents the status of an order as returned from the 0x smart contracts
// as part of OrderInfo
type OrderStatus uint8

// OrderStatus values
const (
	OSInvalid OrderStatus = iota
	OSInvalidMakerAssetAmount
	OSInvalidTakerAssetAmount
	OSFillable
	OSExpired
	OSFullyFilled
	OSCancelled
	OSSignatureInvalid
	OSInvalidMakerAssetData
	OSInvalidTakerAssetData
)

// ContractEvent is an event emitted by a smart contract
type ContractEvent struct {
	BlockHash  common.Hash
	TxHash     common.Hash
	TxIndex    uint
	LogIndex   uint
	IsRemoved  bool
	Address    common.Address
	Kind       string
	Parameters interface{}
}

type contractEventJSON struct {
	BlockHash  common.Hash
	TxHash     common.Hash
	TxIndex    uint
	LogIndex   uint
	IsRemoved  bool
	Address    common.Address
	Kind       string
	Parameters json.RawMessage
}

// MarshalJSON implements a custom JSON marshaller for the ContractEvent type
func (c ContractEvent) MarshalJSON() ([]byte, error) {
	m := map[string]interface{}{
		"blockHash":  c.BlockHash.Hex(),
		"txHash":     c.TxHash.Hex(),
		"txIndex":    c.TxIndex,
		"logIndex":   c.LogIndex,
		"isRemoved":  c.IsRemoved,
		"address":    c.Address,
		"kind":       c.Kind,
		"parameters": c.Parameters,
	}
	return json.Marshal(m)
}

// OrderEvent is the order event emitted by Mesh nodes on the "orders" topic
// when calling JSON-RPC method `mesh_subscribe`
type OrderEvent struct {
	OrderHash                common.Hash        `json:"orderHash"`
	SignedOrder              *SignedOrder       `json:"signedOrder"`
	EndState                 OrderEventEndState `json:"endState"`
	FillableTakerAssetAmount *big.Int           `json:"fillableTakerAssetAmount"`
	// All the contract events that triggered this orders re-evaluation. They did not
	// all necessarily cause the orders state change itself, only it's re-evaluation.
	// Since it's state _did_ change, at least one of them did cause the actual state change.
	ContractEvents []*ContractEvent `json:"contractEvents"`
}

type orderEventJSON struct {
	OrderHash                string               `json:"orderHash"`
	SignedOrder              *SignedOrder         `json:"signedOrder"`
	EndState                 string               `json:"endState"`
	FillableTakerAssetAmount string               `json:"fillableTakerAssetAmount"`
	ContractEvents           []*contractEventJSON `json:"contractEvents"`
}

// MarshalJSON implements a custom JSON marshaller for the OrderEvent type
func (o OrderEvent) MarshalJSON() ([]byte, error) {
	return json.Marshal(map[string]interface{}{
		"orderHash":                o.OrderHash.Hex(),
		"signedOrder":              o.SignedOrder,
		"endState":                 o.EndState,
		"fillableTakerAssetAmount": o.FillableTakerAssetAmount.String(),
		"contractEvents":           o.ContractEvents,
	})
}

// UnmarshalJSON implements a custom JSON unmarshaller for the OrderEvent type
func (o *OrderEvent) UnmarshalJSON(data []byte) error {
	var orderEventJSON orderEventJSON
	err := json.Unmarshal(data, &orderEventJSON)
	if err != nil {
		return err
	}
	return o.fromOrderEventJSON(orderEventJSON)
}

func (o *OrderEvent) fromOrderEventJSON(orderEventJSON orderEventJSON) error {
	o.OrderHash = common.HexToHash(orderEventJSON.OrderHash)
	o.SignedOrder = orderEventJSON.SignedOrder
	o.EndState = OrderEventEndState(orderEventJSON.EndState)
	var ok bool
	o.FillableTakerAssetAmount, ok = math.ParseBig256(orderEventJSON.FillableTakerAssetAmount)
	if !ok {
		return errors.New("Invalid uint256 number encountered for FillableTakerAssetAmount")
	}
	o.ContractEvents = make([]*ContractEvent, len(orderEventJSON.ContractEvents))
	for i, eventJSON := range orderEventJSON.ContractEvents {
		contractEvent, err := unmarshalContractEvent(eventJSON)
		if err != nil {
			return err
		}
		o.ContractEvents[i] = contractEvent
	}
	return nil
}

func unmarshalContractEvent(eventJSON *contractEventJSON) (*ContractEvent, error) {
	event := &ContractEvent{
		BlockHash: eventJSON.BlockHash,
		TxHash:    eventJSON.TxHash,
		TxIndex:   eventJSON.TxIndex,
		LogIndex:  eventJSON.LogIndex,
		IsRemoved: eventJSON.IsRemoved,
		Address:   eventJSON.Address,
		Kind:      eventJSON.Kind,
	}

	switch eventJSON.Kind {
	case "ERC20TransferEvent":
		var parameters decoder.ERC20TransferEvent
		if err := json.Unmarshal(eventJSON.Parameters, &parameters); err != nil {
			return nil, err
		}
		event.Parameters = parameters

	case "ERC20ApprovalEvent":
		var parameters decoder.ERC20ApprovalEvent
		if err := json.Unmarshal(eventJSON.Parameters, &parameters); err != nil {
			return nil, err
		}
		event.Parameters = parameters

	case "ERC721TransferEvent":
		var parameters decoder.ERC721TransferEvent
		if err := json.Unmarshal(eventJSON.Parameters, &parameters); err != nil {
			return nil, err
		}
		event.Parameters = parameters

	case "ERC721ApprovalEvent":
		var parameters decoder.ERC721ApprovalEvent
		if err := json.Unmarshal(eventJSON.Parameters, &parameters); err != nil {
			return nil, err
		}
		event.Parameters = parameters

	case "ERC721ApprovalForAllEvent":
		var parameters decoder.ERC721ApprovalForAllEvent
		if err := json.Unmarshal(eventJSON.Parameters, &parameters); err != nil {
			return nil, err
		}
		event.Parameters = parameters

	case "ERC1155TransferSingleEvent":
		var parameters decoder.ERC1155TransferSingleEvent
		if err := json.Unmarshal(eventJSON.Parameters, &parameters); err != nil {
			return nil, err
		}
		event.Parameters = parameters

	case "ERC1155TransferBatchEvent":
		var parameters decoder.ERC1155TransferBatchEvent
		if err := json.Unmarshal(eventJSON.Parameters, &parameters); err != nil {
			return nil, err
		}
		event.Parameters = parameters

	case "ERC1155ApprovalForAllEvent":
		var parameters decoder.ERC1155ApprovalForAllEvent
		if err := json.Unmarshal(eventJSON.Parameters, &parameters); err != nil {
			return nil, err
		}
		event.Parameters = parameters

	case "WethWithdrawalEvent":
		var parameters decoder.WethWithdrawalEvent
		if err := json.Unmarshal(eventJSON.Parameters, &parameters); err != nil {
			return nil, err
		}
		event.Parameters = parameters

	case "WethDepositEvent":
		var parameters decoder.WethDepositEvent
		if err := json.Unmarshal(eventJSON.Parameters, &parameters); err != nil {
			return nil, err
		}
		event.Parameters = parameters

	case "ExchangeFillEvent":
		var parameters decoder.ExchangeFillEvent
		if err := json.Unmarshal(eventJSON.Parameters, &parameters); err != nil {
			return nil, err
		}
		event.Parameters = parameters

	case "ExchangeCancelEvent":
		var parameters decoder.ExchangeCancelEvent
		if err := json.Unmarshal(eventJSON.Parameters, &parameters); err != nil {
			return nil, err
		}
		event.Parameters = parameters

	case "ExchangeCancelUpToEvent":
		var parameters decoder.ExchangeCancelUpToEvent
		if err := json.Unmarshal(eventJSON.Parameters, &parameters); err != nil {
			return nil, err
		}
		event.Parameters = parameters

	default:
		return nil, fmt.Errorf("unknown event kind: %s", eventJSON.Kind)
	}

	return event, nil
}

// OrderEventEndState enumerates all the possible order event types. An OrderEventEndState describes the
// end state of a 0x order after revalidation
type OrderEventEndState string

// OrderEventEndState values
const (
	ESInvalid          = OrderEventEndState("INVALID")
	ESOrderAdded       = OrderEventEndState("ADDED")
	ESOrderFilled      = OrderEventEndState("FILLED")
	ESOrderFullyFilled = OrderEventEndState("FULLY_FILLED")
	ESOrderCancelled   = OrderEventEndState("CANCELLED")
	ESOrderExpired     = OrderEventEndState("EXPIRED")
	ESOrderUnexpired   = OrderEventEndState("UNEXPIRED")
	// An order becomes unfunded if the maker transfers the balance / changes their
	// allowance backing an order
	ESOrderBecameUnfunded = OrderEventEndState("UNFUNDED")
	// Fillability for an order can increase if a previously processed fill event
	// gets reverted, or if a maker tops up their balance/allowance backing an order
	ESOrderFillabilityIncreased = OrderEventEndState("FILLABILITY_INCREASED")
	// Order is potentially still valid but was removed for a different reason
	// (e.g. the database is full or the peer that sent the order was
	// misbehaving). The order will no longer be watched and no further events for
	// this order will be emitted. In some cases, the order may be re-added in the
	// future.
	ESStoppedWatching = OrderEventEndState("STOPPED_WATCHING")
)

var eip712OrderTypes = gethsigner.Types{
	"EIP712Domain": {
		{
			Name: "name",
			Type: "string",
		},
		{
			Name: "version",
			Type: "string",
		},
		{
			Name: "chainId",
			Type: "uint256",
		},
		{
			Name: "verifyingContract",
			Type: "address",
		},
	},
	"Order": {
		{
			Name: "makerAddress",
			Type: "address",
		},
		{
			Name: "takerAddress",
			Type: "address",
		},
		{
			Name: "feeRecipientAddress",
			Type: "address",
		},
		{
			Name: "senderAddress",
			Type: "address",
		},
		{
			Name: "makerAssetAmount",
			Type: "uint256",
		},
		{
			Name: "takerAssetAmount",
			Type: "uint256",
		},
		{
			Name: "makerFee",
			Type: "uint256",
		},
		{
			Name: "takerFee",
			Type: "uint256",
		},
		{
			Name: "expirationTimeSeconds",
			Type: "uint256",
		},
		{
			Name: "salt",
			Type: "uint256",
		},
		{
			Name: "makerAssetData",
			Type: "bytes",
		},
		{
			Name: "takerAssetData",
			Type: "bytes",
		},
		{
			Name: "makerFeeAssetData",
			Type: "bytes",
		},
		{
			Name: "takerFeeAssetData",
			Type: "bytes",
		},
	},
}

// ResetHash resets the cached order hash. Usually only required for testing.
func (o *Order) ResetHash() {
	o.hash = nil
}

// ComputeOrderHash computes a 0x order hash
func (o *Order) ComputeOrderHash() (common.Hash, error) {
	if o.hash != nil {
		return *o.hash, nil
	}

	var domain = gethsigner.TypedDataDomain{
		Name:              "0x Protocol",
		Version:           "3.0.0",
		ChainId:           o.ChainID,
		VerifyingContract: o.ExchangeAddress.Hex(),
	}

	fmt.Println("domain", domain)

	var message = map[string]interface{}{
		"makerAddress":          o.MakerAddress.Hex(),
		"takerAddress":          o.TakerAddress.Hex(),
		"senderAddress":         o.SenderAddress.Hex(),
		"feeRecipientAddress":   o.FeeRecipientAddress.Hex(),
		"makerAssetData":        o.MakerAssetData,
		"makerFeeAssetData":     o.MakerFeeAssetData,
		"takerAssetData":        o.TakerAssetData,
<<<<<<< HEAD
		"takerFeeAssetData":     o.TakerFeeAssetData,
		"salt":                  o.Salt,
		"makerFee":              o.MakerFee,
		"takerFee":              o.TakerFee,
		"makerAssetAmount":      o.MakerAssetAmount,
		"takerAssetAmount":      o.TakerAssetAmount,
		"expirationTimeSeconds": o.ExpirationTimeSeconds,
=======
		"salt":                  o.Salt.String(),
		"makerFee":              o.MakerFee.String(),
		"takerFee":              o.TakerFee.String(),
		"makerAssetAmount":      o.MakerAssetAmount.String(),
		"takerAssetAmount":      o.TakerAssetAmount.String(),
		"expirationTimeSeconds": o.ExpirationTimeSeconds.String(),
>>>>>>> 86ffff1f
	}

	var typedData = gethsigner.TypedData{
		Types:       eip712OrderTypes,
		PrimaryType: "Order",
		Domain:      domain,
		Message:     message,
	}

	domainSeparator, err := typedData.HashStruct("EIP712Domain", typedData.Domain.Map())
	if err != nil {
		return common.Hash{}, err
	}
	typedDataHash, err := typedData.HashStruct(typedData.PrimaryType, typedData.Message)
	if err != nil {
		return common.Hash{}, err
	}
	rawData := []byte(fmt.Sprintf("\x19\x01%s%s", string(domainSeparator), string(typedDataHash)))
	hashBytes := keccak256(rawData)
	hash := common.BytesToHash(hashBytes)
	o.hash = &hash
	return hash, nil
}

// SignOrder signs the 0x order with the supplied Signer
func SignOrder(signer signer.Signer, order *Order) (*SignedOrder, error) {
	if order == nil {
		return nil, errors.New("cannot sign nil order")
	}
	orderHash, err := order.ComputeOrderHash()
	if err != nil {
		return nil, err
	}

	ecSignature, err := signer.EthSign(orderHash.Bytes(), order.MakerAddress)
	if err != nil {
		return nil, err
	}

	// Generate 0x EthSign Signature (append the signature type byte)
	signature := make([]byte, 66)
	signature[0] = ecSignature.V
	copy(signature[1:33], ecSignature.R[:])
	copy(signature[33:65], ecSignature.S[:])
	signature[65] = byte(EthSignSignature)
	signedOrder := &SignedOrder{
		Order:     *order,
		Signature: signature,
	}
	return signedOrder, nil
}

// SignTestOrder signs the 0x order with the local test signer
func SignTestOrder(order *Order) (*SignedOrder, error) {
	testSigner := signer.NewTestSigner()
	signedOrder, err := SignOrder(testSigner, order)
	if err != nil {
		return nil, err
	}
	return signedOrder, nil
}

// Trim converts the order to a TrimmedOrder, which is the format expected by
// our smart contracts. It removes the ChainID and ExchangeAddress fields.
func (s *SignedOrder) Trim() wrappers.TrimmedOrder {
	return wrappers.TrimmedOrder{
		MakerAddress:          s.MakerAddress,
		TakerAddress:          s.TakerAddress,
		FeeRecipientAddress:   s.FeeRecipientAddress,
		SenderAddress:         s.SenderAddress,
		MakerAssetAmount:      s.MakerAssetAmount,
		TakerAssetAmount:      s.TakerAssetAmount,
		MakerFee:              s.MakerFee,
		TakerFee:              s.TakerFee,
		ExpirationTimeSeconds: s.ExpirationTimeSeconds,
		Salt:                  s.Salt,
		MakerAssetData:        s.MakerAssetData,
		MakerFeeAssetData:     s.MakerFeeAssetData,
		TakerAssetData:        s.TakerAssetData,
		TakerFeeAssetData:     s.TakerFeeAssetData,
	}
}

// SignedOrderJSON is an unmodified JSON representation of a SignedOrder
type SignedOrderJSON struct {
	ChainID               int64  `json:"chainId"`
	ExchangeAddress       string `json:"exchangeAddress"`
	MakerAddress          string `json:"makerAddress"`
	MakerAssetData        string `json:"makerAssetData"`
	MakerFeeAssetData     string `json:"makerFeeAssetData"`
	MakerAssetAmount      string `json:"makerAssetAmount"`
	MakerFee              string `json:"makerFee"`
	TakerAddress          string `json:"takerAddress"`
	TakerAssetData        string `json:"takerAssetData"`
	TakerFeeAssetData     string `json:"takerFeeAssetData"`
	TakerAssetAmount      string `json:"takerAssetAmount"`
	TakerFee              string `json:"takerFee"`
	SenderAddress         string `json:"senderAddress"`
	FeeRecipientAddress   string `json:"feeRecipientAddress"`
	ExpirationTimeSeconds string `json:"expirationTimeSeconds"`
	Salt                  string `json:"salt"`
	Signature             string `json:"signature"`
}

// MarshalJSON implements a custom JSON marshaller for the SignedOrder type
func (s SignedOrder) MarshalJSON() ([]byte, error) {
	makerAssetData := ""
	if len(s.MakerAssetData) != 0 {
		makerAssetData = fmt.Sprintf("0x%s", common.Bytes2Hex(s.MakerAssetData))
	}
	makerFeeAssetData := "0x"
	if len(s.MakerFeeAssetData) != 0 {
		makerFeeAssetData = fmt.Sprintf("0x%s", common.Bytes2Hex(s.MakerFeeAssetData))
	}
	takerAssetData := ""
	if len(s.TakerAssetData) != 0 {
		takerAssetData = fmt.Sprintf("0x%s", common.Bytes2Hex(s.TakerAssetData))
	}
	takerFeeAssetData := "0x"
	if len(s.TakerFeeAssetData) != 0 {
		takerFeeAssetData = fmt.Sprintf("0x%s", common.Bytes2Hex(s.TakerFeeAssetData))
	}
	signature := ""
	if len(s.Signature) != 0 {
		signature = fmt.Sprintf("0x%s", common.Bytes2Hex(s.Signature))
	}

	signedOrderBytes, err := json.Marshal(SignedOrderJSON{
		ChainID:               s.ChainID.Int64(),
		ExchangeAddress:       strings.ToLower(s.ExchangeAddress.Hex()),
		MakerAddress:          strings.ToLower(s.MakerAddress.Hex()),
		MakerAssetData:        makerAssetData,
		MakerFeeAssetData:     makerFeeAssetData,
		MakerAssetAmount:      s.MakerAssetAmount.String(),
		MakerFee:              s.MakerFee.String(),
		TakerAddress:          strings.ToLower(s.TakerAddress.Hex()),
		TakerAssetData:        takerAssetData,
		TakerFeeAssetData:     takerFeeAssetData,
		TakerAssetAmount:      s.TakerAssetAmount.String(),
		TakerFee:              s.TakerFee.String(),
		SenderAddress:         strings.ToLower(s.SenderAddress.Hex()),
		FeeRecipientAddress:   strings.ToLower(s.FeeRecipientAddress.Hex()),
		ExpirationTimeSeconds: s.ExpirationTimeSeconds.String(),
		Salt:                  s.Salt.String(),
		Signature:             signature,
	})
	return signedOrderBytes, err
}

const addressHexLength = 42

// UnmarshalJSON implements a custom JSON unmarshaller for the SignedOrder type
func (s *SignedOrder) UnmarshalJSON(data []byte) error {
	var signedOrderJSON SignedOrderJSON
	err := json.Unmarshal(data, &signedOrderJSON)
	if err != nil {
		return err
	}
	var ok bool
	s.ChainID = big.NewInt(signedOrderJSON.ChainID)
	s.ExchangeAddress = common.HexToAddress(signedOrderJSON.ExchangeAddress)
	s.MakerAddress = common.HexToAddress(signedOrderJSON.MakerAddress)
	s.MakerAssetData = common.FromHex(signedOrderJSON.MakerAssetData)
	s.MakerFeeAssetData = common.FromHex(signedOrderJSON.MakerFeeAssetData)
	if signedOrderJSON.MakerAssetAmount != "" {
		s.MakerAssetAmount, ok = math.ParseBig256(signedOrderJSON.MakerAssetAmount)
		if !ok {
			s.MakerAssetAmount = nil
		}
	}
	if signedOrderJSON.MakerFee != "" {
		s.MakerFee, ok = math.ParseBig256(signedOrderJSON.MakerFee)
		if !ok {
			s.MakerFee = nil
		}
	}
	s.TakerAddress = common.HexToAddress(signedOrderJSON.TakerAddress)
	s.TakerAssetData = common.FromHex(signedOrderJSON.TakerAssetData)
	s.TakerFeeAssetData = common.FromHex(signedOrderJSON.TakerFeeAssetData)
	if signedOrderJSON.TakerAssetAmount != "" {
		s.TakerAssetAmount, ok = math.ParseBig256(signedOrderJSON.TakerAssetAmount)
		if !ok {
			s.TakerAssetAmount = nil
		}
	}
	if signedOrderJSON.TakerFee != "" {
		s.TakerFee, ok = math.ParseBig256(signedOrderJSON.TakerFee)
		if !ok {
			s.TakerFee = nil
		}
	}
	s.SenderAddress = common.HexToAddress(signedOrderJSON.SenderAddress)
	s.FeeRecipientAddress = common.HexToAddress(signedOrderJSON.FeeRecipientAddress)
	if signedOrderJSON.ExpirationTimeSeconds != "" {
		s.ExpirationTimeSeconds, ok = math.ParseBig256(signedOrderJSON.ExpirationTimeSeconds)
		if !ok {
			s.ExpirationTimeSeconds = nil
		}
	}
	if signedOrderJSON.Salt != "" {
		s.Salt, ok = math.ParseBig256(signedOrderJSON.Salt)
		if !ok {
			s.Salt = nil
		}
	}
	s.Signature = common.FromHex(signedOrderJSON.Signature)
	return nil
}

// keccak256 calculates and returns the Keccak256 hash of the input data.
func keccak256(data ...[]byte) []byte {
	d := sha3.NewLegacyKeccak256()
	for _, b := range data {
		_, _ = d.Write(b)
	}
	return d.Sum(nil)
}<|MERGE_RESOLUTION|>--- conflicted
+++ resolved
@@ -423,22 +423,12 @@
 		"makerAssetData":        o.MakerAssetData,
 		"makerFeeAssetData":     o.MakerFeeAssetData,
 		"takerAssetData":        o.TakerAssetData,
-<<<<<<< HEAD
-		"takerFeeAssetData":     o.TakerFeeAssetData,
-		"salt":                  o.Salt,
-		"makerFee":              o.MakerFee,
-		"takerFee":              o.TakerFee,
-		"makerAssetAmount":      o.MakerAssetAmount,
-		"takerAssetAmount":      o.TakerAssetAmount,
-		"expirationTimeSeconds": o.ExpirationTimeSeconds,
-=======
 		"salt":                  o.Salt.String(),
 		"makerFee":              o.MakerFee.String(),
 		"takerFee":              o.TakerFee.String(),
 		"makerAssetAmount":      o.MakerAssetAmount.String(),
 		"takerAssetAmount":      o.TakerAssetAmount.String(),
 		"expirationTimeSeconds": o.ExpirationTimeSeconds.String(),
->>>>>>> 86ffff1f
 	}
 
 	var typedData = gethsigner.TypedData{
