{
    "name": "@0x/mesh-browser-lite",
    "version": "1.0.0",
    "description": "TypeScript and JavaScript bindings for running Mesh directly in the browser. To use this packages, you must use your own copy of the Mesh WebAssembly Binary",
    "main": "./lib/index.js",
    "license": "Apache-2.0",
    "scripts": {
        "build": "tsc -b",
        "clean": "shx rm -r ./lib && shx rm tsconfig.tsbuildinfo || exit 0",
        "watch:ts": "tsc -b -w",
        "docs:md": "ts-doc-gen --sourceDir=./src --output=${npm_package_config_docsPath}",
        "lint": "tslint --format stylish --project ."
    },
    "config": {
        "docsPath": "../../docs/browser-bindings/browser-lite"
    },
    "devDependencies": {
        "@types/dexie": "^1.3.1",
        "shx": "^0.3.2",
<<<<<<< HEAD
        "typedoc": "^0.21.0",
        "typescript": "^4.0.3"
=======
        "typedoc": "^0.15.0",
        "typescript": "^4.3.4"
>>>>>>> 8fa838dd
    },
    "dependencies": {
        "@0x/order-utils": "^10.2.0",
        "@0x/utils": "^5.4.0",
        "ajv": "^6.12.6",
        "dexie": "^3.0.1",
        "ethereum-types": "^3.0.0"
    }
}<|MERGE_RESOLUTION|>--- conflicted
+++ resolved
@@ -17,13 +17,7 @@
     "devDependencies": {
         "@types/dexie": "^1.3.1",
         "shx": "^0.3.2",
-<<<<<<< HEAD
-        "typedoc": "^0.21.0",
-        "typescript": "^4.0.3"
-=======
-        "typedoc": "^0.15.0",
-        "typescript": "^4.3.4"
->>>>>>> 8fa838dd
+
     },
     "dependencies": {
         "@0x/order-utils": "^10.2.0",
