--- conflicted
+++ resolved
@@ -29,13 +29,7 @@
         "shx": "^0.3.2",
         "ts-loader": "^8.0.5",
         "tslint": "6.1.3",
-<<<<<<< HEAD
-        "typedoc": "^0.21.0",
-        "typescript": "^4.0.3",
-=======
-        "typedoc": "^0.15.0",
-        "typescript": "^4.3.4",
->>>>>>> 8fa838dd
+
         "webpack": "^4.41.5",
         "webpack-cli": "^4.0.0"
     },
