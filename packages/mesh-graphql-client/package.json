--- conflicted
+++ resolved
@@ -29,13 +29,7 @@
         "@types/jsonstream": "^0.8.30",
         "@types/ramda": "^0.27.27",
         "@types/rimraf": "^3.0.0",
-<<<<<<< HEAD
-        "@types/websocket": "^1.0.2",
-        "chai": "^4.2.0",
-=======
-        "@types/websocket": "^1.0.1",
-        "chai": "^4.3.4",
->>>>>>> 215a9629
+
         "chai-as-promised": "^7.1.1",
         "chai-bignumber": "^3.0.0",
         "dirty-chai": "^2.0.1",
