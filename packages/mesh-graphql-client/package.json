{
    "name": "@0x/mesh-graphql-client",
    "version": "1.0.0",
    "description": "A client for the Mesh GraphQL API",
    "main": "./lib/src/index.js",
    "license": "Apache-2.0",
    "scripts": {
        "build": "yarn build:ts",
        "build:ts": "tsc -b",
        "test": "mocha --require source-map-support/register --require make-promises-safe lib/test/**/*_test.js --timeout 200000 --exit",
        "clean": "shx rm -r ./lib && shx rm tsconfig.tsbuildinfo || exit 0",
        "watch:ts": "tsc -b -w",
        "docs:md": "ts-doc-gen --sourceDir=./src --output=${npm_package_config_docsPath}",
        "lint": "tslint --format stylish --project ."
    },
    "config": {
        "docsPath": "../../docs/graphql-client"
    },
    "devDependencies": {
        "@0x/contract-addresses": "^4.11.0",
        "@0x/contracts-erc20": "^3.2.1",
        "@0x/contracts-exchange": "^3.2.7",
        "@0x/contracts-test-utils": "^5.3.4",
        "@0x/dev-utils": "^3.3.0",
        "@0x/order-utils": "^10.3.0",
        "@0x/subproviders": "^6.1.1",
        "@0x/types": "^3.2.0",
        "@0x/web3-wrapper": "^7.4.3",
        "@types/jsonstream": "^0.8.30",
        "@types/ramda": "^0.27.27",
        "@types/rimraf": "^3.0.0",
        "@types/websocket": "^1.0.1",
        "chai": "^4.2.0",
        "chai-as-promised": "^7.1.1",
        "chai-bignumber": "^3.0.0",
        "dirty-chai": "^2.0.1",
        "jsonstream": "^1.0.3",
        "mocha": "^8.1.3",
        "rimraf": "^3.0.2",
        "shx": "^0.3.2",
<<<<<<< HEAD
        "typedoc": "^0.21.0",
        "typescript": "^4.0.3",
=======
        "typedoc": "^0.15.0",
        "typescript": "^4.3.4",
>>>>>>> 8fa838dd
        "websocket": "^1.0.31"
    },
    "dependencies": {
        "@0x/mesh-browser-lite": "1.0.0",
        "@0x/types": "^3.2.0",
        "@0x/utils": "^5.4.0",
        "@apollo/client": "^3.2.4",
        "@types/ws": "^7.2.6",
        "graphql": "^15.3.0",
        "react": "*",
        "subscriptions-transport-ws": "^0.9.17",
        "ws": "^7.3.1",
        "zen-observable": "^0.8.15"
    }
}<|MERGE_RESOLUTION|>--- conflicted
+++ resolved
@@ -38,13 +38,7 @@
         "mocha": "^8.1.3",
         "rimraf": "^3.0.2",
         "shx": "^0.3.2",
-<<<<<<< HEAD
-        "typedoc": "^0.21.0",
-        "typescript": "^4.0.3",
-=======
-        "typedoc": "^0.15.0",
-        "typescript": "^4.3.4",
->>>>>>> 8fa838dd
+
         "websocket": "^1.0.31"
     },
     "dependencies": {
