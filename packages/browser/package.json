--- conflicted
+++ resolved
@@ -21,11 +21,7 @@
         "docsPath": "../../docs/browser-bindings/browser"
     },
     "dependencies": {
-<<<<<<< HEAD
-        "@0x/mesh-browser-lite": "^9.4.0",
-=======
         "@0x/mesh-browser-lite": "1.0.0",
->>>>>>> e464106c
         "base64-arraybuffer": "^0.2.0",
         "browserfs": "^1.4.3",
         "ethereum-types": "^3.0.0"
