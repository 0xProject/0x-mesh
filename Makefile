.PHONY: deps
deps: deps-go deps-ts wasmbrowsertest


.PHONY: deps-go
deps-go:
	dep ensure


.PHONY: deps-ts
deps-ts:
	yarn install
	cd rpc/clients/typescript && yarn install
	cd browser/ && yarn install


# gobin allows us to install specific versions of binary tools written in Go.
.PHONY: gobin
gobin:
	GO111MODULE=off go get -u github.com/myitcv/gobin


# wasmbrowsertest is required for running WebAssembly tests in the browser.
.PHONY: wasmbrowsertest
wasmbrowsertest: gobin
	gobin github.com/agnivade/wasmbrowsertest@v0.3.0


# Installs dependencies without updating Gopkg.lock or yarn.lock
.PHONY: deps-no-lockfile
deps-no-lockfile: deps-go-no-lockfile deps-ts-no-lockfile wasmbrowsertest


.PHONY: deps-go-no-lockfile
deps-go-no-lockfile:
	dep ensure --vendor-only


.PHONY: deps-ts-no-lockfile
deps-ts-no-lockfile:
	yarn install --frozen-lockfile
	cd rpc/clients/typescript && yarn install --frozen-lockfile
	cd browser/ && yarn install --frozen-lockfile


.PHONY: test-all
test-all: test-go test-wasm-node test-wasm-browser


.PHONY: test-go
test-go: test-go-parallel test-go-serial

.PHONY: test-go-parallel
test-go-parallel:
	go test ./... -race -timeout 30s

.PHONY: test-go-serial
test-go-serial:
<<<<<<< HEAD
	go test ./zeroex/ordervalidator ./zeroex/orderwatch -race -timeout 90s -p=1 --serial
=======
	go test ./zeroex/ordervalidator ./zeroex/orderwatch ./core -race -timeout 30s -p=1 --serial
>>>>>>> 862e293e


.PHONY: test-integration
test-integration:
	go test ./integration-tests -timeout 185s --integration


.PHONY: test-wasm-node
test-wasm-node:
	export ZEROEX_MESH_ROOT_DIR=$$(pwd); GOOS=js GOARCH=wasm go test -exec="$$ZEROEX_MESH_ROOT_DIR/test-wasm/go_js_wasm_exec" ./...


.PHONY: test-wasm-browser
test-wasm-browser:
	GOOS=js GOARCH=wasm go test -tags=browser -exec="$$GOPATH/bin/wasmbrowsertest" ./...


.PHONY: lint
lint: lint-go lint-ts


.PHONY: lint-go
lint-go:
	golangci-lint run


.PHONY: lint-ts
lint-ts:
	cd rpc/clients/typescript && yarn lint
	cd browser/ && yarn lint


.PHONY: mesh
mesh:
	go install ./cmd/mesh


.PHONY: mesh-keygen
mesh-keygen:
	go install ./cmd/mesh-keygen


.PHONY: mesh-bootstrap
mesh-bootstrap:
	go install ./cmd/mesh-bootstrap


.PHONY: db-integrity-check
db-integrity-check:
	go install ./cmd/db-integrity-check


.PHONY: cut-release
cut-release:
	go run ./cmd/cut-release/main.go


.PHONY: all
all: mesh mesh-keygen mesh-bootstrap db-integrity-check


# Docker images


.PHONY: docker-mesh
docker-mesh:
	docker build . -t 0xorg/mesh -f ./dockerfiles/mesh/Dockerfile


.PHONY: docker-mesh-bootstrap
docker-mesh-bootstrap:
	docker build . -t 0xorg/mesh-bootstrap -f ./dockerfiles/mesh-bootstrap/Dockerfile


.PHONY: docker-mesh-fluent-bit
docker-mesh-fluent-bit:
	docker build ./dockerfiles/mesh-fluent-bit -t 0xorg/mesh-fluent-bit -f ./dockerfiles/mesh-fluent-bit/Dockerfile<|MERGE_RESOLUTION|>--- conflicted
+++ resolved
@@ -56,11 +56,7 @@
 
 .PHONY: test-go-serial
 test-go-serial:
-<<<<<<< HEAD
-	go test ./zeroex/ordervalidator ./zeroex/orderwatch -race -timeout 90s -p=1 --serial
-=======
-	go test ./zeroex/ordervalidator ./zeroex/orderwatch ./core -race -timeout 30s -p=1 --serial
->>>>>>> 862e293e
+	go test ./zeroex/ordervalidator ./zeroex/orderwatch ./core -race -timeout 90s -p=1 --serial
 
 
 .PHONY: test-integration
