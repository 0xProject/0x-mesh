// +build !js

// demo/add_order is a short program that adds an order to 0x Mesh via RPC
package main

import (
	"math/big"
	"time"

	"github.com/0xProject/0x-mesh/constants"
	"github.com/0xProject/0x-mesh/ethereum"
	"github.com/0xProject/0x-mesh/rpc"
	"github.com/0xProject/0x-mesh/zeroex"
	"github.com/ethereum/go-ethereum/common"
	ethrpc "github.com/ethereum/go-ethereum/rpc"
	"github.com/plaid/go-envvar/envvar"
	log "github.com/sirupsen/logrus"
)

type clientEnvVars struct {
	// RPCAddress is the address of the 0x Mesh node to communicate with.
	RPCAddress string `envvar:"RPC_ADDRESS"`
	// EthereumRPCURL is the URL of an Etheruem node which supports the JSON RPC
	// API.
	EthereumRPCURL string `envvar:"ETHEREUM_RPC_URL"`
}

var testOrder = &zeroex.Order{
	ChainID:               big.NewInt(constants.TestNetworkID),
	ExchangeAddress:       ethereum.NetworkIDToContractAddresses[constants.TestNetworkID].Exchange,
	MakerAddress:          constants.GanacheAccount0,
	TakerAddress:          constants.NullAddress,
	SenderAddress:         constants.NullAddress,
	FeeRecipientAddress:   common.HexToAddress("0xa258b39954cef5cb142fd567a46cddb31a670124"),
	MakerAssetData:        common.Hex2Bytes("f47261b0000000000000000000000000871dd7c2b4b25e1aa18728e9d5f2af4c4e431f5c"),
	MakerFeeAssetData:     constants.NullBytes,
	TakerAssetData:        common.Hex2Bytes("f47261b00000000000000000000000000b1ba0af832d7c05fd64161e0db78e85978e8082"),
	TakerFeeAssetData:     constants.NullBytes,
	Salt:                  big.NewInt(1548619145450),
	MakerFee:              big.NewInt(0),
	TakerFee:              big.NewInt(0),
	MakerAssetAmount:      big.NewInt(1000),
	TakerAssetAmount:      big.NewInt(2000),
	ExpirationTimeSeconds: big.NewInt(time.Now().Add(48 * time.Hour).Unix()),
<<<<<<< HEAD
=======
	ExchangeAddress:       ethereum.ChainIDToContractAddresses[constants.TestChainID].Exchange,
>>>>>>> c27b5920
}

func main() {
	env := clientEnvVars{}
	if err := envvar.Parse(&env); err != nil {
		panic(err)
	}

	client, err := rpc.NewClient(env.RPCAddress)
	if err != nil {
		log.WithError(err).Fatal("could not create client")
	}

	ethClient, err := ethrpc.Dial(env.EthereumRPCURL)
	if err != nil {
		log.WithError(err).Fatal("could not create Ethereum rpc client")
	}

	signer := ethereum.NewEthRPCSigner(ethClient)
	signedTestOrder, err := zeroex.SignOrder(signer, testOrder)
	if err != nil {
		log.WithError(err).Fatal("could not sign 0x order")
	}

	signedTestOrders := []*zeroex.SignedOrder{signedTestOrder}
	validationResults, err := client.AddOrders(signedTestOrders)
	if err != nil {
		log.WithError(err).Fatal("error from AddOrder")
	} else {
		log.Printf("submitted %d orders. Accepted: %d, Rejected: %d", len(signedTestOrders), len(validationResults.Accepted), len(validationResults.Rejected))
	}
}<|MERGE_RESOLUTION|>--- conflicted
+++ resolved
@@ -26,8 +26,7 @@
 }
 
 var testOrder = &zeroex.Order{
-	ChainID:               big.NewInt(constants.TestNetworkID),
-	ExchangeAddress:       ethereum.NetworkIDToContractAddresses[constants.TestNetworkID].Exchange,
+	ChainID:               big.NewInt(constants.TestChainID),
 	MakerAddress:          constants.GanacheAccount0,
 	TakerAddress:          constants.NullAddress,
 	SenderAddress:         constants.NullAddress,
@@ -42,10 +41,7 @@
 	MakerAssetAmount:      big.NewInt(1000),
 	TakerAssetAmount:      big.NewInt(2000),
 	ExpirationTimeSeconds: big.NewInt(time.Now().Add(48 * time.Hour).Unix()),
-<<<<<<< HEAD
-=======
 	ExchangeAddress:       ethereum.ChainIDToContractAddresses[constants.TestChainID].Exchange,
->>>>>>> c27b5920
 }
 
 func main() {
