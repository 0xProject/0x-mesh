version: 2
jobs:
  build:
    environment:
      BASH_ENV: ~/.nvm/nvm.sh
    docker:
      - image: circleci/golang:1.12.9-browsers
      - image: 0xorg/ganache-cli:4.4.0-beta.0
        environment:
<<<<<<< HEAD
            VERSION: 4.4.0-beta.0
            SNAPSHOT_NAME: 0x_ganache_snapshot
=======
            VERSION: 4.3.3
>>>>>>> 03ccf3b6
    working_directory: /go/src/github.com/0xProject/0x-mesh
    steps:
      - checkout
      - run:
          name: Install dep
          command: curl https://raw.githubusercontent.com/golang/dep/master/install.sh | sh
      - run:
          name: Install nvm
          command: curl -o- https://raw.githubusercontent.com/creationix/nvm/v0.34.0/install.sh | bash
      - run:
          name: Configure nvm
          command: export NVM_DIR="$HOME/.nvm" && [ -s "$NVM_DIR/nvm.sh" ] && \. "$NVM_DIR/nvm.sh"
      - run:
          name: Install Node v11
          command: nvm install 11
      - run: node --version
      - run:
          name: Install yarn
          command: npm i -g yarn@1.17
      - run:
          name: Install dependencies
          command: make deps-no-lockfile
      - run:
          name: Install Go linter
          command: curl -sfL https://install.goreleaser.com/github.com/golangci/golangci-lint.sh | sh -s -- -b $(go env GOPATH)/bin v1.16.0
      - run:
          name: Run Go linter
          command: golangci-lint run
      - run:
          name: Run Go tests
          command: make test-go
      - run:
          name: Run WebAssembly tests in Node.js
          command: make test-wasm-node
      - run:
          name: Run WebAssembly tests in a headless browser
          command: make test-wasm-browser
      - run:
          name: Run integration tests
          command: make test-integration
      - run:
          name: Test installing Mesh without CGO
          command: CGO_ENABLED=0 go install ./...
      - run:
          name: Install TS RPC client dependencies
          command: cd rpc/clients/typescript && yarn install
      - run:
          name: Run TS RPC client linter
          command: cd rpc/clients/typescript && yarn lint
      - run:
          name: Build TS RPC client
          command: cd rpc/clients/typescript && yarn build
      - run:
          name: Run TS RPC client tests
          command: cd rpc/clients/typescript && yarn test
      - run:
          name: Run cut-release script to test it still works
          command: VERSION=100.0.0 make cut-release
<|MERGE_RESOLUTION|>--- conflicted
+++ resolved
@@ -7,12 +7,8 @@
       - image: circleci/golang:1.12.9-browsers
       - image: 0xorg/ganache-cli:4.4.0-beta.0
         environment:
-<<<<<<< HEAD
-            VERSION: 4.4.0-beta.0
+            VERSION: 4.4.1-beta.0
             SNAPSHOT_NAME: 0x_ganache_snapshot
-=======
-            VERSION: 4.3.3
->>>>>>> 03ccf3b6
     working_directory: /go/src/github.com/0xProject/0x-mesh
     steps:
       - checkout
