version: 2
jobs:
  build:
    environment:
      BASH_ENV: ~/.nvm/nvm.sh
    docker:
<<<<<<< HEAD
      - image: circleci/golang:1.12.13-browsers
=======
      - image: circleci/golang:1.13.4-browsers
>>>>>>> 06c181c9
      - image: 0xorg/ganache-cli:istanbul
        environment:
            VERSION: 5.1.0
            SNAPSHOT_NAME: 0x_ganache_snapshot
    resource_class: large
    steps:
      - checkout
      - run:
          name: Install nvm
          command: curl -o- https://raw.githubusercontent.com/creationix/nvm/v0.34.0/install.sh | bash
      - run:
          name: Configure nvm
          command: export NVM_DIR="$HOME/.nvm" && [ -s "$NVM_DIR/nvm.sh" ] && \. "$NVM_DIR/nvm.sh"
      - run:
          name: Install Node v11
          command: nvm install 11
      - run: node --version
      - run:
          name: Install yarn
          command: npm i -g yarn@1.17
      - run:
          name: Install dependencies
          command: make deps-no-lockfile
      - run:
          name: Vendor Go dependencies as a workaround for https://github.com/golangci/golangci-lint/issues/865
          command: go mod vendor
      - run:
          name: Install Go linter
          command: curl -sfL https://install.goreleaser.com/github.com/golangci/golangci-lint.sh | sh -s -- -b $(go env GOPATH)/bin v1.22.2
      - run:
          name: Run linters
          command: make lint
      - run:
          name: Build browser package
          command: cd browser && yarn install && yarn build
      - run:
          name: Build examples/browser
          command: cd examples/browser && yarn install --force && yarn build
      - run:
          name: Run Go tests
          command: make test-go
      - run:
          name: Run WebAssembly tests in Node.js
          command: make test-wasm-node
      - run:
          name: Run WebAssembly tests in a headless browser
          command: make test-wasm-browser
      - run:
          name: Run browser integration tests
          command: make test-browser-integration
      - run:
          name: Test installing Mesh without CGO
          command: CGO_ENABLED=0 go install ./...
      - run:
          name: Build TS RPC client
          command: cd rpc/clients/typescript && yarn build
      - run:
          name: Run TS RPC client tests
          command: cd rpc/clients/typescript && yarn test
      - run:
          name: Run cut-release script to test it still works
          command: VERSION=100.0.0 make cut-release<|MERGE_RESOLUTION|>--- conflicted
+++ resolved
@@ -4,11 +4,7 @@
     environment:
       BASH_ENV: ~/.nvm/nvm.sh
     docker:
-<<<<<<< HEAD
-      - image: circleci/golang:1.12.13-browsers
-=======
       - image: circleci/golang:1.13.4-browsers
->>>>>>> 06c181c9
       - image: 0xorg/ganache-cli:istanbul
         environment:
             VERSION: 5.1.0
