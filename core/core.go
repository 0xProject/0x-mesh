// +build !js

// package core contains everything needed to configure and run a 0x Mesh node.
package core

import (
	"context"
	"time"

	"github.com/0xProject/0x-mesh/ethereum"
	"github.com/0xProject/0x-mesh/ethereum/blockwatch"
	"github.com/0xProject/0x-mesh/meshdb"
	"github.com/0xProject/0x-mesh/p2p"
	"github.com/0xProject/0x-mesh/zeroex"
	"github.com/0xProject/0x-mesh/zeroex/orderwatch"
	"github.com/ethereum/go-ethereum/ethclient"
	"github.com/ethereum/go-ethereum/event"
	ethrpc "github.com/ethereum/go-ethereum/rpc"
	peerstore "github.com/libp2p/go-libp2p-peerstore"
	log "github.com/sirupsen/logrus"
)

const (
	pubsubTopic                 = "/0x-orders/0.0.1"
	blockWatcherPollingInterval = 5 * time.Second
	blockWatcherRetentionLimit  = 20
	ethereumRPCRequestTimeout   = 30 * time.Second
	ethWatcherPollingInterval   = 5 * time.Second
	peerConnectTimeout          = 60 * time.Second
)

// Config is a set of configuration options for 0x Mesh.
type Config struct {
	// Verbosity is the logging verbosity: 0=panic, 1=fatal, 2=error, 3=warn, 4=info, 5=debug 6=trace
	Verbosity int `envvar:"VERBOSITY" default:"2"`
	// DatabaseDir is the directory to use for persisting the database.
	DatabaseDir string `envvar:"DATABASE_DIR" default:"./0x_mesh/db"`
	// P2PListenPort is the port on which to listen for new peer connections. By
	// default, 0x Mesh will let the OS select a randomly available port.
	P2PListenPort int `envvar:"P2P_LISTEN_PORT" default:"0"`
	// EthereumRPCURL is the URL of an Etheruem node which supports the JSON RPC
	// API.
	EthereumRPCURL string `envvar:"ETHEREUM_RPC_URL"`
	// EthereumNetworkID is the network ID to use when communicating with
	// Ethereum.
	EthereumNetworkID int `envvar:"ETHEREUM_NETWORK_ID"`
	// UseBootstrapList is whether to use the predetermined list of peers to
	// bootstrap the DHT and peer discovery.
	UseBootstrapList bool `envvar:"USE_BOOTSTRAP_LIST" default:"false"`
<<<<<<< HEAD
	// OrderExpirationBuffer is the amount of time before the order's stipulated expiration time
	// that you'd want it pruned from the Mesh node.
	OrderExpirationBuffer time.Duration `envvar:"ORDER_EXPIRATION_BUFFER" default:"10s"`
=======
	// PrivateKeyPath is the path to a Secp256k1 private key which will be
	// used for signing messages and generating a peer ID. If empty, a randomly
	// generated key will be used.
	PrivateKeyPath string `envvar:"PRIVATE_KEY_PATH" default:"./0x_mesh/key/privkey"`
	// OrderExpirationBuffer is the number of seconds before the order's stipulated expiration time
	// that you'd want it pruned from the Mesh node.
	OrderExpirationBuffer int64 `envvar:"ORDER_EXPIRATION_BUFFER" default:"10"`
>>>>>>> 7755f437
}

type App struct {
	config         Config
	db             *meshdb.MeshDB
	node           *p2p.Node
	blockWatcher   *blockwatch.Watcher
	orderWatcher   *orderwatch.Watcher
	ethWathcher    *ethereum.ETHWatcher
	orderValidator *zeroex.OrderValidator
}

func New(config Config) (*App, error) {
	// Configure logger
	// TODO(albrow): Don't use global variables for log settings.
	log.SetLevel(log.Level(config.Verbosity))
	log.WithField("config", config).Info("creating new App with config")

	// Initialize db
	db, err := meshdb.NewMeshDB(config.DatabaseDir)
	if err != nil {
		return nil, err
	}

	// Initialize the ETH client, which will be used by various watchers.
	ethClient, err := ethclient.Dial(config.EthereumRPCURL)
	if err != nil {
		return nil, err
	}

	// Initialize block watcher (but don't start it yet).
	blockWatcherClient, err := blockwatch.NewRpcClient(ethClient, ethereumRPCRequestTimeout)
	if err != nil {
		return nil, err
	}
	topics := orderwatch.GetRelevantTopics()
	blockWatcherConfig := blockwatch.Config{
		MeshDB:              db,
		PollingInterval:     blockWatcherPollingInterval,
		StartBlockDepth:     ethrpc.LatestBlockNumber,
		BlockRetentionLimit: blockWatcherRetentionLimit,
		WithLogs:            true,
		Topics:              topics,
		Client:              blockWatcherClient,
	}
	blockWatcher := blockwatch.New(blockWatcherConfig)

	// Initialize order watcher (but don't start it yet).
	orderWatcher, err := orderwatch.New(db, blockWatcher, ethClient, config.EthereumNetworkID, config.OrderExpirationBuffer)
	if err != nil {
		return nil, err
	}

	// Initialize the ETH balance watcher (but don't start it yet).
	ethWatcher, err := ethereum.NewETHWatcher(ethWatcherPollingInterval, ethClient, config.EthereumNetworkID)
	if err != nil {
		return nil, err
	}
	// TODO(albrow): Call Add for all existing makers/signers in the database.

	// Initialize the order validator
	orderValidator, err := zeroex.NewOrderValidator(ethClient, config.EthereumNetworkID)
	if err != nil {
		return nil, err
	}

	app := &App{
		config:         config,
		db:             db,
		blockWatcher:   blockWatcher,
		orderWatcher:   orderWatcher,
		ethWathcher:    ethWatcher,
		orderValidator: orderValidator,
	}

	// Initialize the p2p node.
	nodeConfig := p2p.Config{
		Topic:            pubsubTopic,
		ListenPort:       config.P2PListenPort,
		Insecure:         false,
		PrivateKeyPath:   config.PrivateKeyPath,
		MessageHandler:   app,
		RendezvousString: "/0x-mesh/0.0.1",
		UseBootstrapList: config.UseBootstrapList,
	}
	node, err := p2p.New(nodeConfig)
	if err != nil {
		return nil, err
	}
	app.node = node

	return app, nil
}

func (app *App) Start() error {
	go func() {
		err := app.node.Start()
		if err != nil {
			log.WithField("error", err.Error()).Error("core node returned error")
			app.Close()
		}
	}()
	log.WithFields(map[string]interface{}{
		"multiaddress": app.node.Multiaddrs(),
		"peerID":       app.node.ID().String(),
	}).Info("started core node")

	// TODO(albrow) we might want to match the synchronous API of p2p.Node which
	// returns any fatal errors. As it currently stands, if one of these watchers
	// experiences a fatal error or crashes, it is difficult for us to tear down
	// correctly.
	if err := app.blockWatcher.StartPolling(); err != nil {
		return err
	}
	log.Info("started block watcher")
	if err := app.orderWatcher.Start(); err != nil {
		return err
	}
	log.Info("started order watcher")
	// TODO(fabio): Subscribe to the ETH balance updates and update them in the DB
	// for future use by the order storing algorithm.
	if err := app.ethWathcher.Start(); err != nil {
		return err
	}
	log.Info("started ETH balance watcher")

	return nil
}

// AddOrders can be used to add orders to Mesh. It validates the given orders
// and if they are valid, will store and eventually broadcast the orders to peers.
func (app *App) AddOrders(orders []*zeroex.SignedOrder) (*zeroex.ValidationResults, error) {
	validationResults, err := app.validateOrders(orders)
	if err != nil {
		return nil, err
	}
	for _, acceptedOrderInfo := range validationResults.Accepted {
		err = app.orderWatcher.Watch(acceptedOrderInfo)
		if err != nil {
			return nil, err
		}
	}
	return validationResults, nil
}

// AddPeer can be used to manually connect to a new peer.
func (app *App) AddPeer(peerInfo peerstore.PeerInfo) error {
	ctx, cancel := context.WithTimeout(context.Background(), peerConnectTimeout)
	defer cancel()
	return app.node.Connect(ctx, peerInfo)
}

// SubscribeToOrderEvents let's one subscribe to order events emitted by the OrderWatcher
func (app *App) SubscribeToOrderEvents(sink chan<- []*zeroex.OrderEvent) event.Subscription {
	subscription := app.orderWatcher.Subscribe(sink)
	return subscription
}

// Close closes the app
func (app *App) Close() {
	if err := app.node.Close(); err != nil {
		log.WithField("error", err.Error()).Error("error while closing node")
	}
	app.ethWathcher.Stop()
	if err := app.orderWatcher.Stop(); err != nil {
		log.WithField("error", err.Error()).Error("error while closing orderWatcher")
	}
	app.blockWatcher.StopPolling()
	app.db.Close()
}<|MERGE_RESOLUTION|>--- conflicted
+++ resolved
@@ -47,19 +47,13 @@
 	// UseBootstrapList is whether to use the predetermined list of peers to
 	// bootstrap the DHT and peer discovery.
 	UseBootstrapList bool `envvar:"USE_BOOTSTRAP_LIST" default:"false"`
-<<<<<<< HEAD
-	// OrderExpirationBuffer is the amount of time before the order's stipulated expiration time
-	// that you'd want it pruned from the Mesh node.
-	OrderExpirationBuffer time.Duration `envvar:"ORDER_EXPIRATION_BUFFER" default:"10s"`
-=======
 	// PrivateKeyPath is the path to a Secp256k1 private key which will be
 	// used for signing messages and generating a peer ID. If empty, a randomly
 	// generated key will be used.
 	PrivateKeyPath string `envvar:"PRIVATE_KEY_PATH" default:"./0x_mesh/key/privkey"`
-	// OrderExpirationBuffer is the number of seconds before the order's stipulated expiration time
+	// OrderExpirationBuffer is the amount of time before the order's stipulated expiration time
 	// that you'd want it pruned from the Mesh node.
-	OrderExpirationBuffer int64 `envvar:"ORDER_EXPIRATION_BUFFER" default:"10"`
->>>>>>> 7755f437
+	OrderExpirationBuffer time.Duration `envvar:"ORDER_EXPIRATION_BUFFER" default:"10s"`
 }
 
 type App struct {
