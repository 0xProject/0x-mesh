// Package core contains everything needed to configure and run a 0x Mesh node.
package core

import (
	"context"
	"encoding/json"
	"fmt"
	"os"
	"path/filepath"
	"strconv"
	"strings"
	"sync"
	"time"

	"github.com/0xProject/0x-mesh/constants"
	"github.com/0xProject/0x-mesh/db"
	"github.com/0xProject/0x-mesh/ethereum"
	"github.com/0xProject/0x-mesh/ethereum/blockwatch"
	"github.com/0xProject/0x-mesh/ethereum/dbstack"
	"github.com/0xProject/0x-mesh/ethereum/ethrpcclient"
	"github.com/0xProject/0x-mesh/ethereum/ratelimit"
	"github.com/0xProject/0x-mesh/expirationwatch"
	"github.com/0xProject/0x-mesh/keys"
	"github.com/0xProject/0x-mesh/loghooks"
	"github.com/0xProject/0x-mesh/meshdb"
	"github.com/0xProject/0x-mesh/p2p"
	"github.com/0xProject/0x-mesh/rpc"
	"github.com/0xProject/0x-mesh/zeroex"
	"github.com/0xProject/0x-mesh/zeroex/ordervalidator"
	"github.com/0xProject/0x-mesh/zeroex/orderwatch"
	"github.com/albrow/stringset"
	"github.com/benbjohnson/clock"
	"github.com/ethereum/go-ethereum/common"
	"github.com/ethereum/go-ethereum/event"
	ethrpc "github.com/ethereum/go-ethereum/rpc"
	"github.com/google/uuid"
	p2pcrypto "github.com/libp2p/go-libp2p-crypto"
	peer "github.com/libp2p/go-libp2p-peer"
	peerstore "github.com/libp2p/go-libp2p-peerstore"
	ma "github.com/multiformats/go-multiaddr"
	log "github.com/sirupsen/logrus"
	"github.com/xeipuuv/gojsonschema"
)

const (
	blockWatcherRetentionLimit    = 20
	ethereumRPCRequestTimeout     = 30 * time.Second
	peerConnectTimeout            = 60 * time.Second
	checkNewAddrInterval          = 20 * time.Second
	expirationPollingInterval     = 50 * time.Millisecond
	rateLimiterCheckpointInterval = 1 * time.Minute
	// logStatsInterval is how often to log stats for this node.
	logStatsInterval = 5 * time.Minute
	version          = "development"
)

// Note(albrow): The Config type is currently copied to browser/ts/index.ts. We
// need to keep both definitions in sync, so if you change one you must also
// change the other.

// Config is a set of configuration options for 0x Mesh.
type Config struct {
	// Verbosity is the logging verbosity: 0=panic, 1=fatal, 2=error, 3=warn, 4=info, 5=debug 6=trace
	Verbosity int `envvar:"VERBOSITY" default:"2"`
	// DataDir is the directory to use for persisting all data, including the
	// database and private key files.
	DataDir string `envvar:"DATA_DIR" default:"0x_mesh"`
	// P2PTCPPort is the port on which to listen for new TCP connections from
	// peers in the network. Set to 60558 by default.
	P2PTCPPort int `envvar:"P2P_TCP_PORT" default:"60558"`
	// P2PWebSocketsPort is the port on which to listen for new WebSockets
	// connections from peers in the network. Set to 60559 by default.
	P2PWebSocketsPort int `envvar:"P2P_WEBSOCKETS_PORT" default:"60559"`
	// EthereumRPCURL is the URL of an Etheruem node which supports the JSON RPC
	// API.
	EthereumRPCURL string `envvar:"ETHEREUM_RPC_URL" json:"-"`
	// EthereumChainID is the chain ID specifying which Ethereum chain you wish to
	// run your Mesh node for
	EthereumChainID int `envvar:"ETHEREUM_CHAIN_ID"`
	// UseBootstrapList is whether to bootstrap the DHT by connecting to a
	// specific set of peers.
	UseBootstrapList bool `envvar:"USE_BOOTSTRAP_LIST" default:"true"`
	// BootstrapList is a comma-separated list of multiaddresses to use for
	// bootstrapping the DHT (e.g.,
	// "/ip4/3.214.190.67/tcp/60558/ipfs/16Uiu2HAmGx8Z6gdq5T5AQE54GMtqDhDFhizywTy1o28NJbAMMumF").
	// If empty, the default bootstrap list will be used.
	BootstrapList string `envvar:"BOOTSTRAP_LIST" default:""`
	// BlockPollingInterval is the polling interval to wait before checking for a new Ethereum block
	// that might contain transactions that impact the fillability of orders stored by Mesh. Different
	// chains have different block producing intervals: POW chains are typically slower (e.g., Mainnet)
	// and POA chains faster (e.g., Kovan) so one should adjust the polling interval accordingly.
	BlockPollingInterval time.Duration `envvar:"BLOCK_POLLING_INTERVAL" default:"5s"`
	// EthereumRPCMaxContentLength is the maximum request Content-Length accepted by the backing Ethereum RPC
	// endpoint used by Mesh. Geth & Infura both limit a request's content length to 1024 * 512 Bytes. Parity
	// and Alchemy have much higher limits. When batch validating 0x orders, we will fit as many orders into a
	// request without crossing the max content length. The default value is appropriate for operators using Geth
	// or Infura. If using Alchemy or Parity, feel free to double the default max in order to reduce the
	// number of RPC calls made by Mesh.
	EthereumRPCMaxContentLength int `envvar:"ETHEREUM_RPC_MAX_CONTENT_LENGTH" default:"524288"`
	// EthereumRPCMaxRequestsPer24HrUTC caps the number of Ethereum JSON-RPC requests a Mesh node will make
	// per 24hr UTC time window (time window starts and ends at 12am UTC). It defaults to the 100k limit on
	// Infura's free tier but can be increased well beyond this limit for those using alternative infra/plans.
	EthereumRPCMaxRequestsPer24HrUTC int `envvar:"ETHEREUM_RPC_MAX_REQUESTS_PER_24_HR_UTC" default:"100000"`
	// EthereumRPCMaxRequestsPerSecond caps the number of Ethereum JSON-RPC requests a Mesh node will make per
	// second. This limits the concurrency of these requests and prevents the Mesh node from getting rate-limited.
	// It defaults to the recommended 30 rps for Infura's free tier, and can be increased to 100 rpc for pro users,
	// and potentially higher on alternative infrastructure.
	EthereumRPCMaxRequestsPerSecond float64 `envvar:"ETHEREUM_RPC_MAX_REQUESTS_PER_SECOND" default:"30"`
	// CustomContractAddresses is a JSON-encoded string representing a set of
	// custom addresses to use for the configured chain ID. The contract
	// addresses for most common chains/networks are already included by default, so this
	// is typically only needed for testing on custom chains/networks. The given
	// addresses are added to the default list of addresses for known chains/networks and
	// overriding any contract addresses for known chains/networks is not allowed. The
	// addresses for exchange, devUtils, erc20Proxy, and erc721Proxy are required
	// for each chain/network. For example:
	//
	//    {
	//        "exchange":"0x48bacb9266a570d521063ef5dd96e61686dbe788",
	//        "devUtils": "0x38ef19fdf8e8415f18c307ed71967e19aac28ba1",
	//        "erc20Proxy": "0x1dc4c1cefef38a777b15aa20260a54e584b16c48",
	//        "erc721Proxy": "0x1d7022f5b17d2f8b695918fb48fa1089c9f85401"
	//    }
	//
	CustomContractAddresses string `envvar:"CUSTOM_CONTRACT_ADDRESSES" default:""`
	// MaxOrdersInStorage is the maximum number of orders that Mesh will keep in
	// storage. As the number of orders in storage grows, Mesh will begin
	// enforcing a limit on maximum expiration time for incoming orders and remove
	// any orders with an expiration time too far in the future.
	MaxOrdersInStorage int `envvar:"MAX_ORDERS_IN_STORAGE" default:"100000"`
}

type snapshotInfo struct {
	Snapshot            *db.Snapshot
	ExpirationTimestamp time.Time
}

type App struct {
	config                    Config
	peerID                    peer.ID
	privKey                   p2pcrypto.PrivKey
	db                        *meshdb.MeshDB
	node                      *p2p.Node
	chainID                   int
	blockWatcher              *blockwatch.Watcher
	orderWatcher              *orderwatch.Watcher
	orderValidator            *ordervalidator.OrderValidator
	orderJSONSchema           *gojsonschema.Schema
	meshMessageJSONSchema     *gojsonschema.Schema
	snapshotExpirationWatcher *expirationwatch.Watcher
	muIdToSnapshotInfo        sync.Mutex
	idToSnapshotInfo          map[string]snapshotInfo
	messageHandler            *MessageHandler
	ethRPCRateLimiter         ratelimit.RateLimiter
	ethRPCClient              ethrpcclient.Client
}

func New(config Config) (*App, error) {
	// Configure logger
	// TODO(albrow): Don't use global variables for log settings.
	log.SetFormatter(&log.JSONFormatter{})
	log.SetLevel(log.Level(config.Verbosity))
	log.AddHook(loghooks.NewKeySuffixHook())

	// Add custom contract addresses if needed.
	if config.CustomContractAddresses != "" {
		if err := parseAndAddCustomContractAddresses(config.EthereumChainID, config.CustomContractAddresses); err != nil {
			return nil, err
		}
	}

	// Load private key and add peer ID hook.
	privKeyPath := filepath.Join(config.DataDir, "keys", "privkey")
	privKey, err := initPrivateKey(privKeyPath)
	if err != nil {
		return nil, err
	}
	peerID, err := peer.IDFromPrivateKey(privKey)
	if err != nil {
		return nil, err
	}
	log.AddHook(loghooks.NewPeerIDHook(peerID))

	if config.EthereumRPCMaxContentLength < ordervalidator.MaxOrderSizeInBytes {
		return nil, fmt.Errorf("Cannot set `EthereumRPCMaxContentLength` to be less then MaxOrderSizeInBytes: %d", ordervalidator.MaxOrderSizeInBytes)
	}
	config = unquoteConfig(config)

	// Initialize db
	databasePath := filepath.Join(config.DataDir, "db")
	meshDB, err := meshdb.New(databasePath)
	if err != nil {
		return nil, err
	}

	// Initialize metadata and check stored chain id (if any).
	metadata, err := initMetadata(config.EthereumChainID, meshDB)
	if err != nil {
		return nil, err
	}

	// Initialize ETH JSON-RPC RateLimiter
	clock := clock.New()
	ethRPCRateLimiter, err := ratelimit.New(config.EthereumRPCMaxRequestsPer24HrUTC, config.EthereumRPCMaxRequestsPerSecond, meshDB, clock)
	if err != nil {
		return nil, err
	}

	// Initialize the ETH client, which will be used by various watchers.
	ethClient, err := ethrpcclient.New(config.EthereumRPCURL, ethereumRPCRequestTimeout, ethRPCRateLimiter)
	if err != nil {
		return nil, err
	}

	// Initialize block watcher (but don't start it yet).
	blockWatcherClient, err := blockwatch.NewRpcClient(ethClient)
	if err != nil {
		return nil, err
	}
	topics := orderwatch.GetRelevantTopics()
	stack := dbstack.New(meshDB, blockWatcherRetentionLimit)
	blockWatcherConfig := blockwatch.Config{
		Stack:           stack,
		PollingInterval: config.BlockPollingInterval,
		StartBlockDepth: ethrpc.LatestBlockNumber,
		WithLogs:        true,
		Topics:          topics,
		Client:          blockWatcherClient,
	}
	blockWatcher := blockwatch.New(blockWatcherConfig)

	// Initialize the order validator
	orderValidator, err := ordervalidator.New(
		ethClient,
		config.EthereumChainID,
		config.EthereumRPCMaxContentLength,
	)
	if err != nil {
		return nil, err
	}

	// Initialize order watcher (but don't start it yet).
	orderWatcher, err := orderwatch.New(orderwatch.Config{
		MeshDB:            meshDB,
		BlockWatcher:      blockWatcher,
		OrderValidator:    orderValidator,
		ChainID:           config.EthereumChainID,
<<<<<<< HEAD
		ExpirationBuffer:  config.OrderExpirationBuffer,
=======
>>>>>>> 86ffff1f
		MaxOrders:         config.MaxOrdersInStorage,
		MaxExpirationTime: metadata.MaxExpirationTime,
	})
	if err != nil {
		return nil, err
	}

	snapshotExpirationWatcher := expirationwatch.New()

	orderJSONSchema, err := setupOrderSchemaValidator()
	if err != nil {
		return nil, err
	}
	meshMessageJSONSchema, err := setupMeshMessageSchemaValidator()
	if err != nil {
		return nil, err
	}
	messageHandler := &MessageHandler{
		nextOffset: 0,
	}

	app := &App{
		config:                    config,
		privKey:                   privKey,
		peerID:                    peerID,
		db:                        meshDB,
		chainID:                   config.EthereumChainID,
		blockWatcher:              blockWatcher,
		orderWatcher:              orderWatcher,
		orderValidator:            orderValidator,
		orderJSONSchema:           orderJSONSchema,
		meshMessageJSONSchema:     meshMessageJSONSchema,
		snapshotExpirationWatcher: snapshotExpirationWatcher,
		idToSnapshotInfo:          map[string]snapshotInfo{},
		messageHandler:            messageHandler,
		ethRPCRateLimiter:         ethRPCRateLimiter,
		ethRPCClient:              ethClient,
	}

	log.WithFields(map[string]interface{}{
		"config":  config,
		"version": version,
	}).Info("finished initializing core.App")

	return app, nil
}

// unquoteConfig removes quotes (if needed) from each string field in config.
func unquoteConfig(config Config) Config {
	if unquotedEthereumRPCURL, err := strconv.Unquote(config.EthereumRPCURL); err == nil {
		config.EthereumRPCURL = unquotedEthereumRPCURL
	}
	if unquotedDataDir, err := strconv.Unquote(config.DataDir); err == nil {
		config.DataDir = unquotedDataDir
	}
	return config
}

func getPubSubTopic(chainID int) string {
	return fmt.Sprintf("/0x-orders/network/%d/version/2", chainID)
}

func getRendezvous(chainID int) string {
	return fmt.Sprintf("/0x-mesh/network/%d/version/2", chainID)
}

func initPrivateKey(path string) (p2pcrypto.PrivKey, error) {
	privKey, err := keys.GetPrivateKeyFromPath(path)
	if err == nil {
		return privKey, nil
	} else if os.IsNotExist(err) {
		// If the private key doesn't exist, generate one.
		log.Info("No private key found. Generating a new one.")
		return keys.GenerateAndSavePrivateKey(path)
	}

	// For any other type of error, return it.
	return nil, err
}

func initMetadata(chainID int, meshDB *meshdb.MeshDB) (*meshdb.Metadata, error) {
	metadata, err := meshDB.GetMetadata()
	if err != nil {
		if _, ok := err.(db.NotFoundError); ok {
			// No stored metadata found (first startup)
			metadata = &meshdb.Metadata{
				EthereumChainID:   chainID,
				MaxExpirationTime: constants.UnlimitedExpirationTime,
			}
			if err := meshDB.SaveMetadata(metadata); err != nil {
				return nil, err
			}
			return metadata, nil
		}
		return nil, err
	}

	// on subsequent startups, verify we are on the same chain
	if metadata.EthereumChainID != chainID {
		err := fmt.Errorf("expected chainID to be %d but got %d", metadata.EthereumChainID, chainID)
		log.WithError(err).Error("Mesh previously started on different Ethereum chain; switch chainId or remove DB")
		return nil, err
	}
	return metadata, nil
}

func (app *App) Start(ctx context.Context) error {
	// Create a child context so that we can preemptively cancel if there is an
	// error.
	innerCtx, cancel := context.WithCancel(ctx)
	defer cancel()

	// Below, we will start several independent goroutines. We use separate
	// channels to communicate errors and a waitgroup to wait for all goroutines
	// to exit.
	wg := &sync.WaitGroup{}

	// Close the database when the context is canceled.
	wg.Add(1)
	go func() {
		defer wg.Done()
		<-innerCtx.Done()
		app.db.Close()
	}()

	// Start rateLimiter
	ethRPCRateLimiterErrChan := make(chan error, 1)
	wg.Add(1)
	go func() {
		defer wg.Done()
		ethRPCRateLimiterErrChan <- app.ethRPCRateLimiter.Start(innerCtx, rateLimiterCheckpointInterval)
	}()

	// Set up the snapshot expiration watcher pruning logic
	wg.Add(1)
	go func() {
		defer wg.Done()
		ticker := time.NewTicker(expirationPollingInterval)
		for {
			select {
			case <-innerCtx.Done():
				return
			case now := <-ticker.C:
				expiredSnapshots := app.snapshotExpirationWatcher.Prune(now)
				for _, expiredSnapshot := range expiredSnapshots {
					app.muIdToSnapshotInfo.Lock()
					delete(app.idToSnapshotInfo, expiredSnapshot.ID)
					app.muIdToSnapshotInfo.Unlock()
				}
			}
		}
	}()

	// Start the order watcher.
	orderWatcherErrChan := make(chan error, 1)
	wg.Add(1)
	go func() {
		defer wg.Done()
		log.Info("starting order watcher")
		orderWatcherErrChan <- app.orderWatcher.Watch(innerCtx)
	}()

	// Backfill block events if needed. This is a blocking call so we won't
	// continue set up until its finished.
	if err := app.blockWatcher.BackfillEventsIfNeeded(innerCtx); err != nil {
		return err
	}

	// Start the block watcher.
	blockWatcherErrChan := make(chan error, 1)
	wg.Add(1)
	go func() {
		defer wg.Done()
		log.Info("starting block watcher")
		blockWatcherErrChan <- app.blockWatcher.Watch(innerCtx)
	}()

	// Initialize the p2p node.
	bootstrapList := p2p.DefaultBootstrapList
	if app.config.BootstrapList != "" {
		bootstrapList = strings.Split(app.config.BootstrapList, ",")
	}
	nodeConfig := p2p.Config{
		Topic:            getPubSubTopic(app.config.EthereumChainID),
		TCPPort:          app.config.P2PTCPPort,
		WebSocketsPort:   app.config.P2PWebSocketsPort,
		Insecure:         false,
		PrivateKey:       app.privKey,
		MessageHandler:   app,
		RendezvousString: getRendezvous(app.config.EthereumChainID),
		UseBootstrapList: app.config.UseBootstrapList,
		BootstrapList:    bootstrapList,
		DataDir:          filepath.Join(app.config.DataDir, "p2p"),
	}
	var err error
	app.node, err = p2p.New(innerCtx, nodeConfig)
	if err != nil {
		return err
	}

	// Start the p2p node.
	p2pErrChan := make(chan error, 1)
	wg.Add(1)
	go func() {
		defer wg.Done()
		addrs := app.node.Multiaddrs()
		log.WithFields(map[string]interface{}{
			"addresses": addrs,
		}).Info("starting p2p node")

		wg.Add(1)
		go func() {
			defer wg.Done()
			app.periodicallyCheckForNewAddrs(innerCtx, addrs)
		}()

		p2pErrChan <- app.node.Start()
	}()

	// Start loop for periodically logging stats.
	wg.Add(1)
	go func() {
		defer wg.Done()
		app.periodicallyLogStats(innerCtx)
	}()

	// If any error channel returns a non-nil error, we cancel the inner context
	// and return the error. Note that this means we only return the first error
	// that occurs.
	select {
	case err := <-p2pErrChan:
		if err != nil {
			log.WithError(err).Error("p2p node exited with error")
			cancel()
			return err
		}
	case err := <-orderWatcherErrChan:
		if err != nil {
			log.WithError(err).Error("order watcher exited with error")
			cancel()
			return err
		}
	case err := <-blockWatcherErrChan:
		log.WithError(err).Error("block watcher exited with error")
		if err != nil {
			cancel()
			return err
		}
	case err := <-ethRPCRateLimiterErrChan:
		log.WithError(err).Error("ETH JSON-RPC ratelimiter exited with error")
		if err != nil {
			cancel()
			return err
		}
	}

	// Wait for all goroutines to exit. If we reached here it means we are done
	// and there are no errors.
	wg.Wait()
	return nil
}

func (app *App) periodicallyCheckForNewAddrs(ctx context.Context, startingAddrs []ma.Multiaddr) {
	// TODO(albrow): There might be a more efficient way to do this if we have access to
	// an event bus. See: https://github.com/libp2p/go-libp2p/issues/467
	seenAddrs := stringset.New()
	for _, addr := range startingAddrs {
		seenAddrs.Add(addr.String())
	}
	ticker := time.NewTicker(checkNewAddrInterval)
	for {
		select {
		case <-ctx.Done():
			ticker.Stop()
			return
		case <-ticker.C:
			newAddrs := app.node.Multiaddrs()
			for _, addr := range newAddrs {
				if !seenAddrs.Contains(addr.String()) {
					log.WithFields(map[string]interface{}{
						"address": addr,
					}).Info("found new listen address")
					seenAddrs.Add(addr.String())
				}
			}
		}
	}
}

// ErrSnapshotNotFound is the error returned when a snapshot not found with a particular id
type ErrSnapshotNotFound struct {
	id string
}

func (e ErrSnapshotNotFound) Error() string {
	return fmt.Sprintf("No snapshot found with id: %s. To create a new snapshot, send a request with an empty snapshotID", e.id)
}

// GetOrders retrieves paginated orders from the Mesh DB at a specific snapshot in time. Passing an empty
// string as `snapshotID` creates a new snapshot and returns the first set of results. To fetch all orders,
// continue to make requests supplying the `snapshotID` returned from the first request. After 1 minute of not
// received further requests referencing a specific snapshot, the snapshot expires and can no longer be used.
func (app *App) GetOrders(page, perPage int, snapshotID string) (*rpc.GetOrdersResponse, error) {
	ordersInfos := []*rpc.OrderInfo{}
	if perPage <= 0 {
		return &rpc.GetOrdersResponse{
			OrdersInfos: ordersInfos,
			SnapshotID:  snapshotID,
		}, nil
	}

	var snapshot *db.Snapshot
	if snapshotID == "" {
		// Create a new snapshot
		snapshotID = uuid.New().String()
		var err error
		snapshot, err = app.db.Orders.GetSnapshot()
		if err != nil {
			return nil, err
		}
		expirationTimestamp := time.Now().Add(1 * time.Minute)
		app.snapshotExpirationWatcher.Add(expirationTimestamp, snapshotID)
		app.muIdToSnapshotInfo.Lock()
		app.idToSnapshotInfo[snapshotID] = snapshotInfo{
			Snapshot:            snapshot,
			ExpirationTimestamp: expirationTimestamp,
		}
		app.muIdToSnapshotInfo.Unlock()
	} else {
		// Try and find an existing snapshot
		app.muIdToSnapshotInfo.Lock()
		info, ok := app.idToSnapshotInfo[snapshotID]
		if !ok {
			app.muIdToSnapshotInfo.Unlock()
			return nil, ErrSnapshotNotFound{id: snapshotID}
		}
		snapshot = info.Snapshot
		// Reset the snapshot's expiry
		app.snapshotExpirationWatcher.Remove(info.ExpirationTimestamp, snapshotID)
		expirationTimestamp := time.Now().Add(1 * time.Minute)
		app.snapshotExpirationWatcher.Add(expirationTimestamp, snapshotID)
		app.idToSnapshotInfo[snapshotID] = snapshotInfo{
			Snapshot:            snapshot,
			ExpirationTimestamp: expirationTimestamp,
		}
		app.muIdToSnapshotInfo.Unlock()
	}

	notRemovedFilter := app.db.Orders.IsRemovedIndex.ValueFilter([]byte{0})
	var selectedOrders []*meshdb.Order
	err := snapshot.NewQuery(notRemovedFilter).Offset(page * perPage).Max(perPage).Run(&selectedOrders)
	if err != nil {
		return nil, err
	}
	for _, order := range selectedOrders {
		ordersInfos = append(ordersInfos, &rpc.OrderInfo{
			OrderHash:                order.Hash,
			SignedOrder:              order.SignedOrder,
			FillableTakerAssetAmount: order.FillableTakerAssetAmount,
		})
	}

	getOrdersResponse := &rpc.GetOrdersResponse{
		SnapshotID:  snapshotID,
		OrdersInfos: ordersInfos,
	}

	return getOrdersResponse, nil
}

// AddOrders can be used to add orders to Mesh. It validates the given orders
// and if they are valid, will store and eventually broadcast the orders to
// peers. If pinned is true, the orders will be marked as pinned, which means
// they will only be removed if they become unfillable and will not be removed
// due to having a high expiration time or any incentive mechanisms.
func (app *App) AddOrders(signedOrdersRaw []*json.RawMessage, pinned bool) (*ordervalidator.ValidationResults, error) {
	allValidationResults := &ordervalidator.ValidationResults{
		Accepted: []*ordervalidator.AcceptedOrderInfo{},
		Rejected: []*ordervalidator.RejectedOrderInfo{},
	}
	orderHashesSeen := map[common.Hash]struct{}{}
	schemaValidOrders := []*zeroex.SignedOrder{}
	for _, signedOrderRaw := range signedOrdersRaw {
		signedOrderBytes := []byte(*signedOrderRaw)
		result, err := app.schemaValidateOrder(signedOrderBytes)
		if err != nil {
			signedOrder := &zeroex.SignedOrder{}
			if err := signedOrder.UnmarshalJSON(signedOrderBytes); err != nil {
				signedOrder = nil
			}
			log.WithField("signedOrderRaw", string(signedOrderBytes)).Info("Unexpected error while attempting to validate signedOrderJSON against schema")
			allValidationResults.Rejected = append(allValidationResults.Rejected, &ordervalidator.RejectedOrderInfo{
				SignedOrder: signedOrder,
				Kind:        ordervalidator.MeshValidation,
				Status: ordervalidator.RejectedOrderStatus{
					Code:    ordervalidator.ROInvalidSchemaCode,
					Message: "order did not pass JSON-schema validation: Malformed JSON or empty payload",
				},
			})
			continue
		}
		if !result.Valid() {
			log.WithField("signedOrderRaw", string(signedOrderBytes)).Info("Order failed schema validation")
			status := ordervalidator.RejectedOrderStatus{
				Code:    ordervalidator.ROInvalidSchemaCode,
				Message: fmt.Sprintf("order did not pass JSON-schema validation: %s", result.Errors()),
			}
			signedOrder := &zeroex.SignedOrder{}
			if err := signedOrder.UnmarshalJSON(signedOrderBytes); err != nil {
				signedOrder = nil
			}
			allValidationResults.Rejected = append(allValidationResults.Rejected, &ordervalidator.RejectedOrderInfo{
				SignedOrder: signedOrder,
				Kind:        ordervalidator.MeshValidation,
				Status:      status,
			})
			continue
		}

		signedOrder := &zeroex.SignedOrder{}
		if err := signedOrder.UnmarshalJSON(signedOrderBytes); err != nil {
			// This error should never happen since the signedOrder already passed the JSON schema validation above
			log.WithField("signedOrderRaw", string(signedOrderBytes)).Error("Failed to unmarshal SignedOrder")
			return nil, err
		}

		orderHash, err := signedOrder.ComputeOrderHash()
		if err != nil {
			return nil, err
		}
		if _, alreadySeen := orderHashesSeen[orderHash]; alreadySeen {
			continue
		}

		schemaValidOrders = append(schemaValidOrders, signedOrder)
		orderHashesSeen[orderHash] = struct{}{}
	}

	validationResults, err := app.validateOrders(schemaValidOrders)
	if err != nil {
		return nil, err
	}
	for _, orderInfo := range validationResults.Accepted {
		allValidationResults.Accepted = append(allValidationResults.Accepted, orderInfo)
	}
	for _, orderInfo := range validationResults.Rejected {
		allValidationResults.Rejected = append(allValidationResults.Rejected, orderInfo)
	}

	for i, acceptedOrderInfo := range allValidationResults.Accepted {
		// Add the order to the OrderWatcher. This also saves the order in the
		// database.
		err = app.orderWatcher.Add(acceptedOrderInfo, pinned)
		if err != nil {
			if err == meshdb.ErrDBFilledWithPinnedOrders {
				allValidationResults.Accepted = append(allValidationResults.Accepted[:i], allValidationResults.Accepted[i+1:]...)
				allValidationResults.Rejected = append(allValidationResults.Rejected, &ordervalidator.RejectedOrderInfo{
					OrderHash:   acceptedOrderInfo.OrderHash,
					SignedOrder: acceptedOrderInfo.SignedOrder,
					Kind:        ordervalidator.MeshError,
					Status:      ordervalidator.RODatabaseFullOfOrders,
				})
			} else {
				return nil, err
			}
		}
		log.WithFields(log.Fields{
			"orderHash": acceptedOrderInfo.OrderHash.String(),
		}).Debug("added new valid order via RPC or browser callback")

		// Share the order with our peers.
		if err := app.shareOrder(acceptedOrderInfo.SignedOrder); err != nil {
			return nil, err
		}
	}
	return allValidationResults, nil
}

// shareOrder immediately shares the given order on the GossipSub network.
func (app *App) shareOrder(order *zeroex.SignedOrder) error {
	encoded, err := encodeOrder(order)
	if err != nil {
		return err
	}
	return app.node.Send(encoded)
}

// AddPeer can be used to manually connect to a new peer.
func (app *App) AddPeer(peerInfo peerstore.PeerInfo) error {
	return app.node.Connect(peerInfo, peerConnectTimeout)
}

// GetStats retrieves stats about the Mesh node
func (app *App) GetStats() (*rpc.GetStatsResponse, error) {
	latestBlockHeader, err := app.blockWatcher.GetLatestBlock()
	if err != nil {
		return nil, err
	}
	var latestBlock rpc.LatestBlock
	if latestBlockHeader != nil {
		latestBlock = rpc.LatestBlock{
			Number: int(latestBlockHeader.Number.Int64()),
			Hash:   latestBlockHeader.Hash,
		}
	}
	notRemovedFilter := app.db.Orders.IsRemovedIndex.ValueFilter([]byte{0})
	numOrders, err := app.db.Orders.NewQuery(notRemovedFilter).Count()
	if err != nil {
		return nil, err
	}
	numOrdersIncludingRemoved, err := app.db.Orders.Count()
	if err != nil {
		return nil, err
	}
	numPinnedOrders, err := app.db.CountPinnedOrders()
	if err != nil {
		return nil, err
	}
	metadata, err := app.db.GetMetadata()
	if err != nil {
		return nil, err
	}

	response := &rpc.GetStatsResponse{
<<<<<<< HEAD
		Version:                   version,
		PubSubTopic:               getPubSubTopic(app.config.EthereumChainID),
		Rendezvous:                getRendezvous(app.config.EthereumChainID),
		PeerID:                    app.peerID.String(),
		EthereumChainID:           app.config.EthereumChainID,
		LatestBlock:               latestBlock,
		NumOrders:                 numOrders,
		NumPeers:                  app.node.GetNumPeers(),
		NumOrdersIncludingRemoved: numOrdersIncludingRemoved,
		NumPinnedOrders:           numPinnedOrders,
		MaxExpirationTime:         app.orderWatcher.MaxExpirationTime().String(),
=======
		Version:                           version,
		PubSubTopic:                       getPubSubTopic(app.config.EthereumChainID),
		Rendezvous:                        getRendezvous(app.config.EthereumChainID),
		PeerID:                            app.peerID.String(),
		EthereumChainID:                   app.config.EthereumChainID,
		LatestBlock:                       latestBlock,
		NumOrders:                         numOrders,
		NumPeers:                          app.node.GetNumPeers(),
		NumOrdersIncludingRemoved:         numOrdersIncludingRemoved,
		NumPinnedOrders:                   numPinnedOrders,
		MaxExpirationTime:                 app.orderWatcher.MaxExpirationTime().String(),
		StartOfCurrentUTCDay:              metadata.StartOfCurrentUTCDay,
		EthRPCRequestsSentInCurrentUTCDay: metadata.EthRPCRequestsSentInCurrentUTCDay,
		EthRPCRateLimitExpiredRequests:    app.ethRPCClient.GetRateLimitDroppedRequests(),
>>>>>>> 86ffff1f
	}
	return response, nil
}

func (app *App) periodicallyLogStats(ctx context.Context) {
	ticker := time.NewTicker(logStatsInterval)
	for {
		select {
		case <-ctx.Done():
			ticker.Stop()
			return
		case <-ticker.C:
		}

		stats, err := app.GetStats()
		if err != nil {
			log.WithError(err).Error("could not get stats")
			continue
		}
		log.WithFields(log.Fields{
<<<<<<< HEAD
			"version":                   stats.Version,
			"pubSubTopic":               stats.PubSubTopic,
			"rendezvous":                stats.Rendezvous,
			"ethereumChainID":           stats.EthereumChainID,
			"latestBlock":               stats.LatestBlock,
			"numOrders":                 stats.NumOrders,
			"numOrdersIncludingRemoved": stats.NumOrdersIncludingRemoved,
			"numPinnedOrders":           stats.NumPinnedOrders,
			"numPeers":                  stats.NumPeers,
			"maxExpirationTime":         stats.MaxExpirationTime,
=======
			"version":                           stats.Version,
			"pubSubTopic":                       stats.PubSubTopic,
			"rendezvous":                        stats.Rendezvous,
			"ethereumChainID":                   stats.EthereumChainID,
			"latestBlock":                       stats.LatestBlock,
			"numOrders":                         stats.NumOrders,
			"numOrdersIncludingRemoved":         stats.NumOrdersIncludingRemoved,
			"numPinnedOrders":                   stats.NumPinnedOrders,
			"numPeers":                          stats.NumPeers,
			"maxExpirationTime":                 stats.MaxExpirationTime,
			"startOfCurrentUTCDay":              stats.StartOfCurrentUTCDay,
			"ethRPCRequestsSentInCurrentUTCDay": stats.EthRPCRequestsSentInCurrentUTCDay,
			"ethRPCRateLimitExpiredRequests":    stats.EthRPCRateLimitExpiredRequests,
>>>>>>> 86ffff1f
		}).Info("current stats")
	}
}

// SubscribeToOrderEvents let's one subscribe to order events emitted by the OrderWatcher
func (app *App) SubscribeToOrderEvents(sink chan<- []*zeroex.OrderEvent) event.Subscription {
	subscription := app.orderWatcher.Subscribe(sink)
	return subscription
}

func parseAndAddCustomContractAddresses(chainID int, encodedContractAddresses string) error {
	customAddresses := ethereum.ContractAddresses{}
	if err := json.Unmarshal([]byte(encodedContractAddresses), &customAddresses); err != nil {
		return fmt.Errorf("config.CustomContractAddresses is invalid: %s", err.Error())
	}
	if err := ethereum.AddContractAddressesForChainID(chainID, customAddresses); err != nil {
		return fmt.Errorf("config.CustomContractAddresses is invalid: %s", err.Error())
	}
	return nil
}<|MERGE_RESOLUTION|>--- conflicted
+++ resolved
@@ -245,10 +245,6 @@
 		BlockWatcher:      blockWatcher,
 		OrderValidator:    orderValidator,
 		ChainID:           config.EthereumChainID,
-<<<<<<< HEAD
-		ExpirationBuffer:  config.OrderExpirationBuffer,
-=======
->>>>>>> 86ffff1f
 		MaxOrders:         config.MaxOrdersInStorage,
 		MaxExpirationTime: metadata.MaxExpirationTime,
 	})
@@ -773,19 +769,6 @@
 	}
 
 	response := &rpc.GetStatsResponse{
-<<<<<<< HEAD
-		Version:                   version,
-		PubSubTopic:               getPubSubTopic(app.config.EthereumChainID),
-		Rendezvous:                getRendezvous(app.config.EthereumChainID),
-		PeerID:                    app.peerID.String(),
-		EthereumChainID:           app.config.EthereumChainID,
-		LatestBlock:               latestBlock,
-		NumOrders:                 numOrders,
-		NumPeers:                  app.node.GetNumPeers(),
-		NumOrdersIncludingRemoved: numOrdersIncludingRemoved,
-		NumPinnedOrders:           numPinnedOrders,
-		MaxExpirationTime:         app.orderWatcher.MaxExpirationTime().String(),
-=======
 		Version:                           version,
 		PubSubTopic:                       getPubSubTopic(app.config.EthereumChainID),
 		Rendezvous:                        getRendezvous(app.config.EthereumChainID),
@@ -800,7 +783,6 @@
 		StartOfCurrentUTCDay:              metadata.StartOfCurrentUTCDay,
 		EthRPCRequestsSentInCurrentUTCDay: metadata.EthRPCRequestsSentInCurrentUTCDay,
 		EthRPCRateLimitExpiredRequests:    app.ethRPCClient.GetRateLimitDroppedRequests(),
->>>>>>> 86ffff1f
 	}
 	return response, nil
 }
@@ -821,18 +803,6 @@
 			continue
 		}
 		log.WithFields(log.Fields{
-<<<<<<< HEAD
-			"version":                   stats.Version,
-			"pubSubTopic":               stats.PubSubTopic,
-			"rendezvous":                stats.Rendezvous,
-			"ethereumChainID":           stats.EthereumChainID,
-			"latestBlock":               stats.LatestBlock,
-			"numOrders":                 stats.NumOrders,
-			"numOrdersIncludingRemoved": stats.NumOrdersIncludingRemoved,
-			"numPinnedOrders":           stats.NumPinnedOrders,
-			"numPeers":                  stats.NumPeers,
-			"maxExpirationTime":         stats.MaxExpirationTime,
-=======
 			"version":                           stats.Version,
 			"pubSubTopic":                       stats.PubSubTopic,
 			"rendezvous":                        stats.Rendezvous,
@@ -846,7 +816,6 @@
 			"startOfCurrentUTCDay":              stats.StartOfCurrentUTCDay,
 			"ethRPCRequestsSentInCurrentUTCDay": stats.EthRPCRequestsSentInCurrentUTCDay,
 			"ethRPCRateLimitExpiredRequests":    stats.EthRPCRateLimitExpiredRequests,
->>>>>>> 86ffff1f
 		}).Info("current stats")
 	}
 }
