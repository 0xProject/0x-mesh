// Package ordersync contains the ordersync protocol, which is
// used for sharing existing orders between two peers, typically
// during initialization. The protocol consists of a requester
// (the peer requesting orders) and a provider (the peer providing
// them).
package ordersync

import (
	"context"
	"encoding/json"
	"errors"
	"fmt"
	"math/rand"
	"sync"
	"time"

	"github.com/0xProject/0x-mesh/p2p"
	"github.com/0xProject/0x-mesh/zeroex"
	"github.com/albrow/stringset"
	"github.com/jpillora/backoff"
	network "github.com/libp2p/go-libp2p-core/network"
	protocol "github.com/libp2p/go-libp2p-core/protocol"
	peer "github.com/libp2p/go-libp2p-peer"
	log "github.com/sirupsen/logrus"
	"golang.org/x/time/rate"
)

const (
	// TypeRequest is used to identify a JSON message as an ordersync request.
	TypeRequest = "Request"
	// TypeResponse is used to identify a JSON message as an ordersync response.
	TypeResponse = "Response"
	// requestResponseTimeout is the amount of time to wait for a response/request
	// from the other side of the connection. It is used for both waiting for a request
	// on a newly opened stream and waiting for a response after sending a request.
	requestResponseTimeout = 30 * time.Second
	// maxRequestsPerSecond is the maximum number of ordersync requests to allow per
	// second. If this limit is exceeded, requests will be dropped.
	maxRequestsPerSecond = 30
	// requestsBurst is the maximum number of requests to allow at once.
	requestsBurst = 10
	// ordersyncJitterAmount is the amount of random jitter to add to the delay before
	// each run of ordersync in PeriodicallyGetOrders. It is bound by:
	//
	//    approxDelay * (1 - jitter) <= actualDelay < approxDelay * (1 + jitter)
	//
	ordersyncJitterAmount = 0.1
)

var (
	// ErrNoOrders is returned whenever the orders we are looking for cannot be
	// found anywhere on the network. This can mean that we aren't connected to any
	// peers on the same topic, that there are no orders for the topic throughout
	// the entire network, or that there are peers that have the orders we're
	// looking for, but they are refusing to give them to us.
	ErrNoOrders = errors.New("no orders where received from any known peers")
	// ErrNoOrderFromPeer is returned when a peer returns no orders during ordersync.
	ErrNoOrdersFromPeer = errors.New("no orders received from peer")
)

// NoMatchingSubprotocolsError is returned whenever two peers attempting to use
// the ordersync protocol cannot agree on a subprotocol to use.
type NoMatchingSubprotocolsError struct {
	Requested []string
	Supported []string
}

func (e NoMatchingSubprotocolsError) Error() string {
	return fmt.Sprintf("could not agree on an ordersync subprotocol (requested: %v, supported: %s)", e.Requested, e.Supported)
}

const (
	// ID is the ID for the ordersync protocol.
	ID = protocol.ID("/0x-mesh/order-sync/version/0")
)

// Request represents a high-level ordersync request. It abstracts away some
// of the details of subprotocol negotiation and encoding/decoding.
type Request struct {
	RequesterID peer.ID     `json:"requesterID"`
	Metadata    interface{} `json:"metadata"`
}

// rawRequest contains all the details we need at the lowest level to encode/decode
// the request and perform subprotocol negoatiation.
type rawRequest struct {
	Type         string          `json:"type"`
	Subprotocols []string        `json:"subprotocols"`
	Metadata     json.RawMessage `json:"metadata"`
}

// Response represents a high-level ordersync response. It abstracts away some
// of the details of subprotocol negotiation and encoding/decoding.
type Response struct {
	ProviderID peer.ID               `json:"providerID"`
	Orders     []*zeroex.SignedOrder `json:"orders"`
	Complete   bool                  `json:"complete"`
	Metadata   interface{}           `json:"metadata"`
}

// rawResponse contains all the details we need at the lowest level to encode/decode
// the response, perform subprotocol negoatiation, and more.
type rawResponse struct {
	Type        string                `json:"type"`
	Subprotocol string                `json:"subprotocol"`
	Orders      []*zeroex.SignedOrder `json:"orders"`
	Complete    bool                  `json:"complete"`
	Metadata    json.RawMessage       `json:"metadata"`
}

// Service is the main entrypoint for running the ordersync protocol. It handles
// responding to and sending ordersync requests.
type Service struct {
	ctx  context.Context
	node *p2p.Node
	// preferredSubprotocols is the list of supported subprotocol IDs in order of preference.
	preferredSubprotocols []string
	subprotocolSet        map[string]Subprotocol
	// requestRateLimiter is a rate limiter for incoming ordersync requests. It's
	// shared between all peers.
	requestRateLimiter *rate.Limiter
}

// Subprotocol is a lower-level protocol which defines the details for the
// request/response metadata. While the ordersync protocol supports sending
// requests and responses in order to synchronize orders between two peers
// in general, a subprotocol defines exactly what those requests and responses
// should look like and how each peer is expected to respond to them.
type Subprotocol interface {
	// Name is the name of the subprotocol. Must be unique.
	Name() string
	// HandleOrderSyncRequest returns a Response based on the given Request. It is the
	// implementation for the "provider" side of the subprotocol.
	HandleOrderSyncRequest(context.Context, *Request) (*Response, error)
	// HandleOrderSyncResponse handles a response (e.g. typically by saving orders to
	// the database), returns the number of valid orders that were received,
	// and, if needed, creates and returns the next request that should be sent.
	// If nextRequest is nil, the ordersync protocol is considered finished.
	// HandleOrderSyncResponse is the implementation for the "requester" side
	// of the subprotocol.
	HandleOrderSyncResponse(context.Context, *Response) (nextRequest *Request, numValidOrders int, err error)
	// ParseRequestMetadata converts raw request metadata into a concrete type
	// that the subprotocol expects.
	ParseRequestMetadata(metadata json.RawMessage) (interface{}, error)
	// ParseResponseMetadata converts raw response metadata into a concrete type
	// that the subprotocol expects.
	ParseResponseMetadata(metadata json.RawMessage) (interface{}, error)
	// GenerateFirstRequestMetadata generates the metadata for the first request
	// that should be made with this subprotocol.
	GenerateFirstRequestMetadata() (json.RawMessage, error)
}

// New creates and returns a new ordersync service, which is used for both
// requesting orders from other peers and providing orders to peers who request
// them. New expects an array of subprotocols which the service will support, in the
// order of preference. The service will automatically pick the most preferred protocol
// that is supported by both peers for each request/response.
func New(ctx context.Context, node *p2p.Node, subprotocols []Subprotocol) *Service {
	sids := []string{}
	supportedSubprotocols := map[string]Subprotocol{}
	for _, subp := range subprotocols {
		sids = append(sids, subp.Name())
		supportedSubprotocols[subp.Name()] = subp
	}
	// TODO(jalextowle): We should ensure that there were no duplicates -- there
	// is no reason to support this.
	s := &Service{
		ctx:                   ctx,
		node:                  node,
		subprotocolSet:        supportedSubprotocols,
		preferredSubprotocols: sids,
		requestRateLimiter:    rate.NewLimiter(maxRequestsPerSecond, requestsBurst),
	}
	s.node.SetStreamHandler(ID, s.HandleStream)
	return s
}

// GetMatchingSubprotocol returns the most preferred subprotocol to use
// based on the given request.
func (s *Service) GetMatchingSubprotocol(rawReq *rawRequest) (Subprotocol, int, error) {
	for i, protoID := range rawReq.Subprotocols {
		subprotocol, found := s.subprotocolSet[protoID]
		if found {
			return subprotocol, i, nil
		}
	}

	err := NoMatchingSubprotocolsError{
		Requested: rawReq.Subprotocols,
		Supported: s.preferredSubprotocols,
	}
	return nil, 0, err
}

// HandleStream is a stream handler that is used to handle incoming ordersync requests.
func (s *Service) HandleStream(stream network.Stream) {
	if !s.requestRateLimiter.Allow() {
		// Pre-emptively close the stream if we can't accept anymore requests.
		log.WithFields(log.Fields{
			"requester": stream.Conn().RemotePeer().Pretty(),
		}).Warn("closing ordersync stream because rate limiter is backed up")
		_ = stream.Reset()
		return
	}
	log.WithFields(log.Fields{
		"requester": stream.Conn().RemotePeer().Pretty(),
	}).Trace("handling ordersync stream")
	defer func() {
		_ = stream.Close()
	}()
	requesterID := stream.Conn().RemotePeer()

	for {
		if err := s.requestRateLimiter.Wait(s.ctx); err != nil {
			log.WithFields(log.Fields{
				"requester": stream.Conn().RemotePeer().Pretty(),
			}).Warn("ordersync rate limiter returned error")
			return
		}
		rawReq, err := waitForRequest(s.ctx, stream)
		if err != nil {
			log.WithError(err).Warn("waitForRequest returned error")
			return
		}
		log.WithFields(log.Fields{
			"requester": stream.Conn().RemotePeer().Pretty(),
		}).Trace("received ordersync request")
		rawRes := s.handleRawRequest(rawReq, requesterID)
		if rawRes == nil {
			return
		}
		if err := json.NewEncoder(stream).Encode(rawRes); err != nil {
			log.WithFields(log.Fields{
				"error":     err.Error(),
				"requester": requesterID.Pretty(),
			}).Warn("could not encode ordersync response")
			s.handlePeerScoreEvent(requesterID, psUnexpectedDisconnect)
			return
		}
		if rawRes.Complete {
			return
		}
	}
}

// GetOrders iterates through every peer the node is currently connected to
// and attempts to perform the ordersync protocol. It keeps trying until
// ordersync has been completed with minPeers, using an exponential backoff
// strategy between retries.
func (s *Service) GetOrders(ctx context.Context, minPeers int) error {
	successfullySyncedPeers := stringset.New()

	// retryBackoff defines how long to wait before trying again if we didn't get
	// orders from enough peers during the ordersync process.
	retryBackoff := &backoff.Backoff{
		Min:    250 * time.Millisecond, // First back-off length
		Max:    1 * time.Minute,        // Longest back-off length
		Factor: 2,                      // Factor to multiple each successive back-off
	}

	// nextRequestForPeer tracks the last meaningful "next request" that was
	// provided by a peer during ordersync. This allows us to pick up where
	// we left off if a peer disconnects rather than starting to ordersync
	// from the beginning of the peer's database.
	nextRequestForPeer := map[peer.ID]*rawRequest{}
	for len(successfullySyncedPeers) < minPeers {
		select {
		case <-ctx.Done():
			return ctx.Err()
		default:
		}

		// NOTE(jalextowle): m, wg, and semaphore are used to synchronize
		// requests to get orders from other peers during ordersync. m is
		// used to guard the successfullySyncedPeers stringset from concurrent
		// access. wg is used to ensure that all of the request for orders
		// from other peers has ended before asking from new peers. Finally,
		// semaphore is used to ensure that there are only ever minPeers
		// requests being made at a given time.
		m := &sync.RWMutex{}
		wg := &sync.WaitGroup{}
		semaphore := make(chan struct{}, minPeers)

		currentNeighbors := s.node.Neighbors()
		shufflePeers(currentNeighbors)
		innerCtx, cancel := context.WithCancel(ctx)
		defer cancel()
		for _, peerID := range currentNeighbors {
			// The loop will only advance when a new element can be
			// added to the semaphore. This ensures that no more than
			// minPeers goroutines will be active at a given time
			// because the channel only has a capacity of minPeers.
			select {
			case <-innerCtx.Done():
				break
			case semaphore <- struct{}{}:
			}

			m.RLock()
			successfullySyncedPeerLength := len(successfullySyncedPeers)
			successfullySynced := successfullySyncedPeers.Contains(peerID.Pretty())
			nextRequest, _ := nextRequestForPeer[peerID]
			m.RUnlock()
			if successfullySyncedPeerLength >= minPeers {
				return nil
			}
			if successfullySynced {
				continue
			}

			log.WithFields(log.Fields{
				"provider": peerID.Pretty(),
			}).Trace("requesting orders from neighbor via ordersync")

			wg.Add(1)
			go func(id peer.ID) {
				defer func() {
					wg.Done()
					<-semaphore
				}()
				if nextFirstRequest, err := s.getOrdersFromPeer(innerCtx, id, nextRequest); err != nil {
					log.WithFields(log.Fields{
						"error":    err.Error(),
						"provider": id.Pretty(),
					}).Debug("could not get orders from peer via ordersync")
					m.Lock()
					if nextFirstRequest != nil {
						nextRequestForPeer[id] = nextFirstRequest
					}
					m.Unlock()
				} else {
					log.WithFields(log.Fields{
						"provider": id.Pretty(),
					}).Trace("succesfully got orders from peer via ordersync")
					m.Lock()
					successfullySyncedPeers.Add(id.Pretty())
					delete(nextRequestForPeer, id)
					m.Unlock()
				}
			}(peerID)
		}

		wg.Wait()
		cancel()

		m.RLock()
		successfullySyncedPeerLength := len(successfullySyncedPeers)
		m.RUnlock()

		if successfullySyncedPeerLength < minPeers {
			delayBeforeNextRetry := retryBackoff.Duration()
			log.WithFields(log.Fields{
				"delayBeforeNextRetry":    delayBeforeNextRetry.String(),
				"minPeers":                minPeers,
				"successfullySyncedPeers": successfullySyncedPeerLength,
			}).Debug("ordersync could not get orders from enough peers (trying again soon)")
			select {
			case <-ctx.Done():
				return ctx.Err()
			case <-time.After(delayBeforeNextRetry):
				continue
			}
		}
	}
	log.WithFields(log.Fields{
		"minPeers":                minPeers,
		"successfullySyncedPeers": len(successfullySyncedPeers),
	}).Info("completed a round of ordersync")
	return nil
}

// PeriodicallyGetOrders periodically calls GetOrders. It waits a minimum of
// approxDelay (with some random jitter) between each call. It will block until
// there is a critical error or the given context is canceled.
func (s *Service) PeriodicallyGetOrders(ctx context.Context, minPeers int, approxDelay time.Duration) error {
	for {
		select {
		case <-ctx.Done():
			return ctx.Err()
		default:
		}

		if err := s.GetOrders(ctx, minPeers); err != nil {
			return err
		}

		// Note(albrow): The random jitter here helps smooth out the frequency of ordersync
		// requests and helps prevent a situation where a large number of nodes are requesting
		// orders at the same time.
		delay := calculateDelayWithJitter(approxDelay, ordersyncJitterAmount)
		select {
		case <-ctx.Done():
			return ctx.Err()
		case <-time.After(delay):
		}
	}
}

func calculateDelayWithJitter(approxDelay time.Duration, jitterAmount float64) time.Duration {
	jitterBounds := int(float64(approxDelay) * jitterAmount * 2)
	delta := rand.Intn(jitterBounds) - jitterBounds/2
	return approxDelay + time.Duration(delta)
}

func (s *Service) handleRawRequest(rawReq *rawRequest, requesterID peer.ID) *rawResponse {
	if rawReq.Type != TypeRequest {
		log.WithField("gotType", rawReq.Type).Warn("wrong type for Request")
		s.handlePeerScoreEvent(requesterID, psInvalidMessage)
		return nil
	}
	subprotocol, i, err := s.GetMatchingSubprotocol(rawReq)
	if err != nil {
		log.WithError(err).Warn("GetMatchingSubprotocol returned error")
		s.handlePeerScoreEvent(requesterID, psSubprotocolNegotiationFailed)
		return nil
	}
	if len(rawReq.Subprotocols) > 1 {
		firstRequests := FirstRequestsForSubprotocols{}
		err := json.Unmarshal(rawReq.Metadata, &firstRequests)

		// NOTE(jalextowle): Older versions of Mesh did not include
		// metadata in the first ordersync request. In order to handle
		// this in a backwards compatible way, we simply avoid updating
		// the request metadata if there was an error decoding the
		// metadata from the request or if the length of the
		// MetadataForSubprotocol is too small (or empty). This latter
		// check also ensures that the array is long enough for us
		// to access the i-th element.
		if err == nil && len(firstRequests.MetadataForSubprotocol) > i {
			rawReq.Metadata = firstRequests.MetadataForSubprotocol[i]
		}
	}
	res, err := handleRequestWithSubprotocol(s.ctx, subprotocol, requesterID, rawReq)
	if err != nil {
		log.WithError(err).Warn("subprotocol returned error")
		return nil
	}
	encodedMetadata, err := json.Marshal(res.Metadata)
	if err != nil {
		log.WithError(err).Error("could not encode raw metadata")
		return nil
	}
	s.handlePeerScoreEvent(requesterID, psValidMessage)
	return &rawResponse{
		Type:        TypeResponse,
		Subprotocol: subprotocol.Name(),
		Orders:      res.Orders,
		Complete:    res.Complete,
		Metadata:    encodedMetadata,
	}
}

func handleRequestWithSubprotocol(ctx context.Context, subprotocol Subprotocol, requesterID peer.ID, rawReq *rawRequest) (*Response, error) {
	req, err := parseRequestWithSubprotocol(subprotocol, requesterID, rawReq)
	if err != nil {
		return nil, err
	}
	return subprotocol.HandleOrderSyncRequest(ctx, req)
}

func parseRequestWithSubprotocol(subprotocol Subprotocol, requesterID peer.ID, rawReq *rawRequest) (*Request, error) {
	metadata, err := subprotocol.ParseRequestMetadata(rawReq.Metadata)
	if err != nil {
		return nil, err
	}
	return &Request{
		RequesterID: requesterID,
		Metadata:    metadata,
	}, nil
}

func parseResponseWithSubprotocol(subprotocol Subprotocol, providerID peer.ID, rawRes *rawResponse) (*Response, error) {
	metadata, err := subprotocol.ParseResponseMetadata(rawRes.Metadata)
	if err != nil {
		return nil, err
	}
	return &Response{
		ProviderID: providerID,
		Orders:     rawRes.Orders,
		Complete:   rawRes.Complete,
		Metadata:   metadata,
	}, nil
}

type FirstRequestsForSubprotocols struct {
	MetadataForSubprotocol []json.RawMessage `json:"metadata"`
}

// createFirstRequestForAllSubprotocols creates an initial ordersync request that
// contains metadata for all of the ordersync subprotocols.
func (s *Service) createFirstRequestForAllSubprotocols() (*rawRequest, error) {
	metadata := []json.RawMessage{}
	for _, sid := range s.preferredSubprotocols {
		subp, _ := s.subprotocolSet[sid]
		m, err := subp.GenerateFirstRequestMetadata()
		if err != nil {
			return nil, err
		}
		metadata = append(metadata, m)
	}
	encodedMetadata, err := json.Marshal(FirstRequestsForSubprotocols{
		MetadataForSubprotocol: metadata,
	})
	if err != nil {
		return nil, err
	}
	return &rawRequest{
		Type:         TypeRequest,
		Subprotocols: s.preferredSubprotocols,
		Metadata:     encodedMetadata,
	}, nil
}

<<<<<<< HEAD
func (s *Service) getOrdersFromPeer(ctx context.Context, providerID peer.ID) error {
=======
func (s *Service) getOrdersFromPeer(ctx context.Context, providerID peer.ID, firstRequest *rawRequest) (*rawRequest, error) {
>>>>>>> 4631913e
	stream, err := s.node.NewStream(ctx, providerID, ID)
	if err != nil {
		s.handlePeerScoreEvent(providerID, psUnexpectedDisconnect)
		return nil, err
	}
	defer func() {
		_ = stream.Close()
	}()

	totalValidOrders := 0
	var nextReq *rawRequest
	if firstRequest != nil {
		nextReq = firstRequest
	} else {
		nextReq, err = s.createFirstRequestForAllSubprotocols()
		if err != nil {
			return nil, err
		}
	}
	var numValidOrders int
	nextReq, numValidOrders, err = s.makeOrderSyncRequest(ctx, nextReq, stream, providerID)
	if err != nil {
		return nil, err
	}
	totalValidOrders += numValidOrders
	if totalValidOrders == 0 {
		return nil, ErrNoOrdersFromPeer
	} else if nextReq == nil {
		return nil, nil
	}
	nextFirstReq := nextReq

	for {
		select {
		case <-ctx.Done():
			return nextFirstReq, ctx.Err()
		default:
		}
		nextReq, numValidOrders, err = s.makeOrderSyncRequest(ctx, nextReq, stream, providerID)
		if err != nil {
			return nextFirstReq, err
		}
		totalValidOrders += numValidOrders
		if nextReq == nil {
<<<<<<< HEAD
			// First request
			rawReq, err = s.createFirstRequestForAllSubprotocols()
			if err != nil {
				return err
			}
		} else {
			encodedMetadata, err := json.Marshal(nextReq.Metadata)
			if err != nil {
				return err
			}
			rawReq = &rawRequest{
				Type:         TypeRequest,
				Subprotocols: []string{selectedSubprotocol.Name()},
				Metadata:     encodedMetadata,
=======
			err = nil
			if totalValidOrders == 0 {
				err = ErrNoOrdersFromPeer
>>>>>>> 4631913e
			}
			return nextFirstReq, err
		}
		nextFirstReq = nextReq
	}
}

// makeOrderSyncRequest sends an ordersync request with the given subprotocol
// to the provider, decodes the response, and returns the next raw request (if applicable).
func (s *Service) makeOrderSyncRequest(
	ctx context.Context,
	rawReq *rawRequest,
	stream network.Stream,
	providerID peer.ID,
) (*rawRequest, int, error) {
	if err := json.NewEncoder(stream).Encode(rawReq); err != nil {
		s.handlePeerScoreEvent(providerID, psUnexpectedDisconnect)
		return nil, 0, err
	}

	rawRes, err := waitForResponse(ctx, stream)
	if err != nil {
		return nil, 0, err
	}
	s.handlePeerScoreEvent(providerID, psValidMessage)

<<<<<<< HEAD
		subprotocol, found := s.subprotocolSet[rawRes.Subprotocol]
		if !found {
			s.handlePeerScoreEvent(providerID, psSubprotocolNegotiationFailed)
			return fmt.Errorf("unsupported subprotocol: %s", subprotocol)
		}
		selectedSubprotocol = subprotocol
		res, err := parseResponseWithSubprotocol(subprotocol, providerID, rawRes)
		if err != nil {
			s.handlePeerScoreEvent(providerID, psInvalidMessage)
			return err
		}
=======
	subprotocol, found := s.subprotocolSet[rawRes.Subprotocol]
	if !found {
		s.handlePeerScoreEvent(providerID, psSubprotocolNegotiationFailed)
		return nil, 0, fmt.Errorf("unsupported subprotocol: %s", subprotocol)
	}
	selectedSubprotocol := subprotocol
	res, err := parseResponseWithSubprotocol(subprotocol, providerID, rawRes)
	if err != nil {
		s.handlePeerScoreEvent(providerID, psInvalidMessage)
		return nil, 0, err
	}
>>>>>>> 4631913e

	nextReq, numValidOrders, err := subprotocol.HandleOrderSyncResponse(ctx, res)
	if err != nil {
		return nil, 0, err
	}
	s.handlePeerScoreEvent(providerID, receivedOrders)

	// If the result is marked as complete, no more requests should be made.
	if rawRes.Complete {
		return nil, numValidOrders, nil
	}

	encodedMetadata, err := json.Marshal(nextReq.Metadata)
	if err != nil {
		return nil, numValidOrders, err
	}
	return &rawRequest{
		Type:         TypeRequest,
		Subprotocols: []string{selectedSubprotocol.Name()},
		Metadata:     encodedMetadata,
	}, numValidOrders, nil
}

// shufflePeers randomizes the order of the given list of peers.
func shufflePeers(peers []peer.ID) {
	rand.Seed(time.Now().UnixNano())
	rand.Shuffle(len(peers), func(i, j int) { peers[i], peers[j] = peers[j], peers[i] })
}

func waitForRequest(parentCtx context.Context, stream network.Stream) (*rawRequest, error) {
	ctx, cancel := context.WithTimeout(parentCtx, requestResponseTimeout)
	defer cancel()
	reqChan := make(chan *rawRequest, 1)
	errChan := make(chan error, 1)
	go func() {
		var rawReq rawRequest
		if err := json.NewDecoder(stream).Decode(&rawReq); err != nil {
			log.WithFields(log.Fields{
				"error":     err.Error(),
				"requester": stream.Conn().RemotePeer().Pretty(),
			}).Warn("could not encode ordersync request")
			errChan <- err
			return
		}
		reqChan <- &rawReq
	}()

	select {
	case <-ctx.Done():
		log.WithFields(log.Fields{
			"error":     ctx.Err(),
			"requester": stream.Conn().RemotePeer().Pretty(),
		}).Warn("timed out waiting for ordersync request")
		return nil, ctx.Err()
	case err := <-errChan:
		return nil, err
	case rawReq := <-reqChan:
		return rawReq, nil
	}
}

func waitForResponse(parentCtx context.Context, stream network.Stream) (*rawResponse, error) {
	ctx, cancel := context.WithTimeout(parentCtx, requestResponseTimeout)
	defer cancel()
	resChan := make(chan *rawResponse, 1)
	errChan := make(chan error, 1)
	go func() {
		var rawRes rawResponse
		if err := json.NewDecoder(stream).Decode(&rawRes); err != nil {
			log.WithFields(log.Fields{
				"error":    err.Error(),
				"provider": stream.Conn().RemotePeer().Pretty(),
			}).Warn("could not encode ordersync response")
			errChan <- err
			return
		}
		resChan <- &rawRes
	}()

	select {
	case <-ctx.Done():
		log.WithFields(log.Fields{
			"error":    ctx.Err(),
			"provider": stream.Conn().RemotePeer().Pretty(),
		}).Warn("timed out waiting for ordersync response")
		return nil, ctx.Err()
	case err := <-errChan:
		return nil, err
	case rawRes := <-resChan:
		return rawRes, nil
	}
}<|MERGE_RESOLUTION|>--- conflicted
+++ resolved
@@ -511,11 +511,7 @@
 	}, nil
 }
 
-<<<<<<< HEAD
-func (s *Service) getOrdersFromPeer(ctx context.Context, providerID peer.ID) error {
-=======
 func (s *Service) getOrdersFromPeer(ctx context.Context, providerID peer.ID, firstRequest *rawRequest) (*rawRequest, error) {
->>>>>>> 4631913e
 	stream, err := s.node.NewStream(ctx, providerID, ID)
 	if err != nil {
 		s.handlePeerScoreEvent(providerID, psUnexpectedDisconnect)
@@ -560,26 +556,9 @@
 		}
 		totalValidOrders += numValidOrders
 		if nextReq == nil {
-<<<<<<< HEAD
-			// First request
-			rawReq, err = s.createFirstRequestForAllSubprotocols()
-			if err != nil {
-				return err
-			}
-		} else {
-			encodedMetadata, err := json.Marshal(nextReq.Metadata)
-			if err != nil {
-				return err
-			}
-			rawReq = &rawRequest{
-				Type:         TypeRequest,
-				Subprotocols: []string{selectedSubprotocol.Name()},
-				Metadata:     encodedMetadata,
-=======
 			err = nil
 			if totalValidOrders == 0 {
 				err = ErrNoOrdersFromPeer
->>>>>>> 4631913e
 			}
 			return nextFirstReq, err
 		}
@@ -606,19 +585,6 @@
 	}
 	s.handlePeerScoreEvent(providerID, psValidMessage)
 
-<<<<<<< HEAD
-		subprotocol, found := s.subprotocolSet[rawRes.Subprotocol]
-		if !found {
-			s.handlePeerScoreEvent(providerID, psSubprotocolNegotiationFailed)
-			return fmt.Errorf("unsupported subprotocol: %s", subprotocol)
-		}
-		selectedSubprotocol = subprotocol
-		res, err := parseResponseWithSubprotocol(subprotocol, providerID, rawRes)
-		if err != nil {
-			s.handlePeerScoreEvent(providerID, psInvalidMessage)
-			return err
-		}
-=======
 	subprotocol, found := s.subprotocolSet[rawRes.Subprotocol]
 	if !found {
 		s.handlePeerScoreEvent(providerID, psSubprotocolNegotiationFailed)
@@ -630,7 +596,6 @@
 		s.handlePeerScoreEvent(providerID, psInvalidMessage)
 		return nil, 0, err
 	}
->>>>>>> 4631913e
 
 	nextReq, numValidOrders, err := subprotocol.HandleOrderSyncResponse(ctx, res)
 	if err != nil {
