// Package ordersync contains the ordersync protocol, which is
// used for sharing existing orders between two peers, typically
// during initialization. The protocol consists of a requester
// (the peer requesting orders) and a provider (the peer providing
// them).
package ordersync

import (
	"context"
	"encoding/json"
	"errors"
	"fmt"
	"math/rand"
	"sync"
	"time"

	"github.com/0xProject/0x-mesh/p2p"
	"github.com/0xProject/0x-mesh/zeroex"
	"github.com/albrow/stringset"
	"github.com/jpillora/backoff"
	network "github.com/libp2p/go-libp2p-core/network"
	peer "github.com/libp2p/go-libp2p-core/peer"
	protocol "github.com/libp2p/go-libp2p-core/protocol"
	log "github.com/sirupsen/logrus"
	"golang.org/x/time/rate"
)

const (
	// TypeRequest is used to identify a JSON message as an ordersync request.
	TypeRequest = "Request"
	// TypeResponse is used to identify a JSON message as an ordersync response.
	TypeResponse = "Response"
	// requestResponseTimeout is the amount of time to wait for a response/request
	// from the other side of the connection. It is used for both waiting for a request
	// on a newly opened stream and waiting for a response after sending a request.
	requestResponseTimeout = 30 * time.Second
	// maxRequestsPerSecond is the maximum number of ordersync requests to allow per
	// second. If this limit is exceeded, requests will be dropped.
	maxRequestsPerSecond = 30
	// requestsBurst is the maximum number of requests to allow at once.
	requestsBurst = 10
	// ordersyncJitterAmount is the amount of random jitter to add to the delay before
	// each run of ordersync in PeriodicallyGetOrders. It is bound by:
	//
	//    approxDelay * (1 - jitter) <= actualDelay < approxDelay * (1 + jitter)
	//
	ordersyncJitterAmount = 0.1
)

var (
	// ErrNoOrders is returned whenever the orders we are looking for cannot be
	// found anywhere on the network. This can mean that we aren't connected to any
	// peers on the same topic, that there are no orders for the topic throughout
	// the entire network, or that there are peers that have the orders we're
	// looking for, but they are refusing to give them to us.
	ErrNoOrders = errors.New("no orders where received from any known peers")
	// ErrNoOrderFromPeer is returned when a peer returns no orders during ordersync.
	ErrNoOrdersFromPeer = errors.New("no orders received from peer")
)

// NoMatchingSubprotocolsError is returned whenever two peers attempting to use
// the ordersync protocol cannot agree on a subprotocol to use.
type NoMatchingSubprotocolsError struct {
	Requested []string
	Supported []string
}

func (e NoMatchingSubprotocolsError) Error() string {
	return fmt.Sprintf("could not agree on an ordersync subprotocol (requested: %v, supported: %s)", e.Requested, e.Supported)
}

const (
	// ID is the ID for the ordersync protocol.
	ID = protocol.ID("/0x-mesh/order-sync/version/0")
)

// Request represents a high-level ordersync request. It abstracts away some
// of the details of subprotocol negotiation and encoding/decoding.
type Request struct {
	RequesterID peer.ID     `json:"requesterID"`
	Metadata    interface{} `json:"metadata"`
}

// rawRequest contains all the details we need at the lowest level to encode/decode
// the request and perform subprotocol negoatiation.
type rawRequest struct {
	Type         string          `json:"type"`
	Subprotocols []string        `json:"subprotocols"`
	Metadata     json.RawMessage `json:"metadata"`
}

// Response represents a high-level ordersync response. It abstracts away some
// of the details of subprotocol negotiation and encoding/decoding.
type Response struct {
	ProviderID peer.ID               `json:"providerID"`
	Orders     []*zeroex.SignedOrder `json:"orders"`
	Complete   bool                  `json:"complete"`
	Metadata   interface{}           `json:"metadata"`
}

// rawResponse contains all the details we need at the lowest level to encode/decode
// the response, perform subprotocol negoatiation, and more.
type rawResponse struct {
	Type        string                `json:"type"`
	Subprotocol string                `json:"subprotocol"`
	Orders      []*zeroex.SignedOrder `json:"orders"`
	Complete    bool                  `json:"complete"`
	Metadata    json.RawMessage       `json:"metadata"`
}

// Service is the main entrypoint for running the ordersync protocol. It handles
// responding to and sending ordersync requests.
type Service struct {
	ctx  context.Context
	node *p2p.Node
	// preferredSubprotocols is the list of supported subprotocol IDs in order of preference.
	preferredSubprotocols []string
	subprotocolSet        map[string]Subprotocol
	// requestRateLimiter is a rate limiter for incoming ordersync requests. It's
	// shared between all peers.
	requestRateLimiter *rate.Limiter
}

// Subprotocol is a lower-level protocol which defines the details for the
// request/response metadata. While the ordersync protocol supports sending
// requests and responses in order to synchronize orders between two peers
// in general, a subprotocol defines exactly what those requests and responses
// should look like and how each peer is expected to respond to them.
type Subprotocol interface {
	// Name is the name of the subprotocol. Must be unique.
	Name() string
	// HandleOrderSyncRequest returns a Response based on the given Request. It is the
	// implementation for the "provider" side of the subprotocol.
	HandleOrderSyncRequest(context.Context, *Request) (*Response, error)
	// HandleOrderSyncResponse handles a response (e.g. typically by saving orders to
	// the database), returns the number of valid orders that were received,
	// and, if needed, creates and returns the next request that should be sent.
	// If nextRequest is nil, the ordersync protocol is considered finished.
	// HandleOrderSyncResponse is the implementation for the "requester" side
	// of the subprotocol.
	HandleOrderSyncResponse(context.Context, *Response) (nextRequest *Request, numValidOrders int, err error)
	// ParseRequestMetadata converts raw request metadata into a concrete type
	// that the subprotocol expects.
	ParseRequestMetadata(metadata json.RawMessage) (interface{}, error)
	// ParseResponseMetadata converts raw response metadata into a concrete type
	// that the subprotocol expects.
	ParseResponseMetadata(metadata json.RawMessage) (interface{}, error)
	// GenerateFirstRequestMetadata generates the metadata for the first request
	// that should be made with this subprotocol.
	GenerateFirstRequestMetadata() (json.RawMessage, error)
}

// New creates and returns a new ordersync service, which is used for both
// requesting orders from other peers and providing orders to peers who request
// them. New expects an array of subprotocols which the service will support, in the
// order of preference. The service will automatically pick the most preferred protocol
// that is supported by both peers for each request/response.
func New(ctx context.Context, node *p2p.Node, subprotocols []Subprotocol) *Service {
	sids := []string{}
	supportedSubprotocols := map[string]Subprotocol{}
	for _, subp := range subprotocols {
		sids = append(sids, subp.Name())
		supportedSubprotocols[subp.Name()] = subp
	}
	// TODO(jalextowle): We should ensure that there were no duplicates -- there
	// is no reason to support this.
	s := &Service{
		ctx:                   ctx,
		node:                  node,
		subprotocolSet:        supportedSubprotocols,
		preferredSubprotocols: sids,
		requestRateLimiter:    rate.NewLimiter(maxRequestsPerSecond, requestsBurst),
	}
	s.node.SetStreamHandler(ID, s.HandleStream)
	return s
}

// GetMatchingSubprotocol returns the most preferred subprotocol to use
// based on the given request.
func (s *Service) GetMatchingSubprotocol(rawReq *rawRequest) (Subprotocol, int, error) {
	for i, protoID := range rawReq.Subprotocols {
		subprotocol, found := s.subprotocolSet[protoID]
		if found {
			return subprotocol, i, nil
		}
	}

	err := NoMatchingSubprotocolsError{
		Requested: rawReq.Subprotocols,
		Supported: s.preferredSubprotocols,
	}
	return nil, 0, err
}

// HandleStream is a stream handler that is used to handle incoming ordersync requests.
func (s *Service) HandleStream(stream network.Stream) {
	if !s.requestRateLimiter.Allow() {
		// Pre-emptively close the stream if we can't accept anymore requests.
		log.WithFields(log.Fields{
			"requester": stream.Conn().RemotePeer().Pretty(),
		}).Warn("closing ordersync stream because rate limiter is backed up")
		_ = stream.Reset()
		return
	}
	log.WithFields(log.Fields{
		"requester": stream.Conn().RemotePeer().Pretty(),
	}).Trace("handling ordersync stream")
	defer func() {
		_ = stream.Close()
	}()
	requesterID := stream.Conn().RemotePeer()

	for {
		if err := s.requestRateLimiter.Wait(s.ctx); err != nil {
			log.WithFields(log.Fields{
				"requester": stream.Conn().RemotePeer().Pretty(),
			}).Warn("ordersync rate limiter returned error")
			return
		}
		rawReq, err := waitForRequest(s.ctx, stream)
		if err != nil {
			log.WithError(err).Warn("waitForRequest returned error")
			return
		}
		log.WithFields(log.Fields{
			"requester": stream.Conn().RemotePeer().Pretty(),
		}).Trace("received ordersync request")
		rawRes := s.handleRawRequest(rawReq, requesterID)
		if rawRes == nil {
			return
		}
		if err := json.NewEncoder(stream).Encode(rawRes); err != nil {
			log.WithFields(log.Fields{
				"error":     err.Error(),
				"requester": requesterID.Pretty(),
			}).Warn("could not encode ordersync response")
			s.handlePeerScoreEvent(requesterID, psUnexpectedDisconnect)
			return
		}
		if rawRes.Complete {
			return
		}
	}
}

// GetOrders iterates through every peer the node is currently connected to
// and attempts to perform the ordersync protocol. It keeps trying until
// ordersync has been completed with minPeers, using an exponential backoff
// strategy between retries.
func (s *Service) GetOrders(ctx context.Context, minPeers int) error {
	successfullySyncedPeers := stringset.New()

	// retryBackoff defines how long to wait before trying again if we didn't get
	// orders from enough peers during the ordersync process.
	retryBackoff := &backoff.Backoff{
		Min:    250 * time.Millisecond, // First back-off length
		Max:    1 * time.Minute,        // Longest back-off length
		Factor: 2,                      // Factor to multiple each successive back-off
	}

	// nextRequestForPeer tracks the last meaningful "next request" that was
	// provided by a peer during ordersync. This allows us to pick up where
	// we left off if a peer disconnects rather than starting to ordersync
	// from the beginning of the peer's database.
	nextRequestForPeer := map[peer.ID]*rawRequest{}
	for len(successfullySyncedPeers) < minPeers {
		select {
		case <-ctx.Done():
			return ctx.Err()
		default:
		}

		// NOTE(jalextowle): m, wg, and semaphore are used to synchronize
		// requests to get orders from other peers during ordersync. m is
		// used to guard the successfullySyncedPeers stringset from concurrent
		// access. wg is used to ensure that all of the request for orders
		// from other peers has ended before asking from new peers. Finally,
		// semaphore is used to ensure that there are only ever minPeers
		// requests being made at a given time.
		m := &sync.RWMutex{}
		wg := &sync.WaitGroup{}
		semaphore := make(chan struct{}, minPeers)

		currentNeighbors := s.node.Neighbors()
		shufflePeers(currentNeighbors)
		innerCtx, cancel := context.WithCancel(ctx)
		defer cancel()
		for _, peerID := range currentNeighbors {
			// The loop will only advance when a new element can be
			// added to the semaphore. This ensures that no more than
			// minPeers goroutines will be active at a given time
			// because the channel only has a capacity of minPeers.
			select {
			case <-innerCtx.Done():
				break
			case semaphore <- struct{}{}:
			}

			m.RLock()
			successfullySyncedPeerLength := len(successfullySyncedPeers)
			successfullySynced := successfullySyncedPeers.Contains(peerID.Pretty())
			nextRequest := nextRequestForPeer[peerID]
			m.RUnlock()
			if successfullySyncedPeerLength >= minPeers {
				return nil
			}
			if successfullySynced {
				continue
			}

			log.WithFields(log.Fields{
				"provider": peerID.Pretty(),
			}).Trace("requesting orders from neighbor via ordersync")

			wg.Add(1)
			go func(id peer.ID) {
				defer func() {
					wg.Done()
					<-semaphore
				}()
				if nextFirstRequest, err := s.getOrdersFromPeer(innerCtx, id, nextRequest); err != nil {
					log.WithFields(log.Fields{
						"error":    err.Error(),
						"provider": id.Pretty(),
					}).Debug("could not get orders from peer via ordersync")
					m.Lock()
					if nextFirstRequest != nil {
						nextRequestForPeer[id] = nextFirstRequest
					}
					m.Unlock()
				} else {
					log.WithFields(log.Fields{
						"provider": id.Pretty(),
					}).Trace("successfully got orders from peer via ordersync")
					m.Lock()
					successfullySyncedPeers.Add(id.Pretty())
					delete(nextRequestForPeer, id)
					m.Unlock()
				}
			}(peerID)
		}

		wg.Wait()
		cancel()

		m.RLock()
		successfullySyncedPeerLength := len(successfullySyncedPeers)
		m.RUnlock()

		if successfullySyncedPeerLength < minPeers {
			delayBeforeNextRetry := retryBackoff.Duration()
			log.WithFields(log.Fields{
				"delayBeforeNextRetry":    delayBeforeNextRetry.String(),
				"minPeers":                minPeers,
				"successfullySyncedPeers": successfullySyncedPeerLength,
			}).Debug("ordersync could not get orders from enough peers (trying again soon)")
			select {
			case <-ctx.Done():
				return ctx.Err()
			case <-time.After(delayBeforeNextRetry):
				continue
			}
		}
	}
	log.WithFields(log.Fields{
		"minPeers":                minPeers,
		"successfullySyncedPeers": len(successfullySyncedPeers),
	}).Info("completed a round of ordersync")
	return nil
}

// PeriodicallyGetOrders periodically calls GetOrders. It waits a minimum of
// approxDelay (with some random jitter) between each call. It will block until
// there is a critical error or the given context is canceled.
func (s *Service) PeriodicallyGetOrders(ctx context.Context, minPeers int, approxDelay time.Duration) error {
	for {
		select {
		case <-ctx.Done():
			return ctx.Err()
		default:
		}

		if err := s.GetOrders(ctx, minPeers); err != nil {
			return err
		}

		// Note(albrow): The random jitter here helps smooth out the frequency of ordersync
		// requests and helps prevent a situation where a large number of nodes are requesting
		// orders at the same time.
		delay := calculateDelayWithJitter(approxDelay, ordersyncJitterAmount)
		select {
		case <-ctx.Done():
			return ctx.Err()
		case <-time.After(delay):
		}
	}
}

func calculateDelayWithJitter(approxDelay time.Duration, jitterAmount float64) time.Duration {
	jitterBounds := int(float64(approxDelay) * jitterAmount * 2)
	delta := rand.Intn(jitterBounds) - jitterBounds/2
	return approxDelay + time.Duration(delta)
}

func (s *Service) handleRawRequest(rawReq *rawRequest, requesterID peer.ID) *rawResponse {
	if rawReq.Type != TypeRequest {
		log.WithField("gotType", rawReq.Type).Warn("wrong type for Request")
		s.handlePeerScoreEvent(requesterID, psInvalidMessage)
		return nil
	}
	subprotocol, i, err := s.GetMatchingSubprotocol(rawReq)
	if err != nil {
		log.WithError(err).Warn("GetMatchingSubprotocol returned error")
		s.handlePeerScoreEvent(requesterID, psSubprotocolNegotiationFailed)
		return nil
	}
	if len(rawReq.Subprotocols) > 1 {
		firstRequests := FirstRequestsForSubprotocols{}
		err := json.Unmarshal(rawReq.Metadata, &firstRequests)

		// NOTE(jalextowle): Older versions of Mesh did not include
		// metadata in the first ordersync request. In order to handle
		// this in a backwards compatible way, we simply avoid updating
		// the request metadata if there was an error decoding the
		// metadata from the request or if the length of the
		// MetadataForSubprotocol is too small (or empty). This latter
		// check also ensures that the array is long enough for us
		// to access the i-th element.
		if err == nil && len(firstRequests.MetadataForSubprotocol) > i {
			rawReq.Metadata = firstRequests.MetadataForSubprotocol[i]
		}
	}
	res, err := handleRequestWithSubprotocol(s.ctx, subprotocol, requesterID, rawReq)
	if err != nil {
		log.WithError(err).Warn("subprotocol returned error")
		return nil
	}
	encodedMetadata, err := json.Marshal(res.Metadata)
	if err != nil {
		log.WithError(err).Error("could not encode raw metadata")
		return nil
	}
	s.handlePeerScoreEvent(requesterID, psValidMessage)
	return &rawResponse{
		Type:        TypeResponse,
		Subprotocol: subprotocol.Name(),
		Orders:      res.Orders,
		Complete:    res.Complete,
		Metadata:    encodedMetadata,
	}
}

func handleRequestWithSubprotocol(ctx context.Context, subprotocol Subprotocol, requesterID peer.ID, rawReq *rawRequest) (*Response, error) {
	req, err := parseRequestWithSubprotocol(subprotocol, requesterID, rawReq)
	if err != nil {
		return nil, err
	}
	return subprotocol.HandleOrderSyncRequest(ctx, req)
}

func parseRequestWithSubprotocol(subprotocol Subprotocol, requesterID peer.ID, rawReq *rawRequest) (*Request, error) {
	metadata, err := subprotocol.ParseRequestMetadata(rawReq.Metadata)
	if err != nil {
		return nil, err
	}
	return &Request{
		RequesterID: requesterID,
		Metadata:    metadata,
	}, nil
}

func parseResponseWithSubprotocol(subprotocol Subprotocol, providerID peer.ID, rawRes *rawResponse) (*Response, error) {
	metadata, err := subprotocol.ParseResponseMetadata(rawRes.Metadata)
	if err != nil {
		return nil, err
	}
	return &Response{
		ProviderID: providerID,
		Orders:     rawRes.Orders,
		Complete:   rawRes.Complete,
		Metadata:   metadata,
	}, nil
}

type FirstRequestsForSubprotocols struct {
	MetadataForSubprotocol []json.RawMessage `json:"metadata"`
}

// createFirstRequestForAllSubprotocols creates an initial ordersync request that
// contains metadata for all of the ordersync subprotocols.
func (s *Service) createFirstRequestForAllSubprotocols() (*rawRequest, error) {
	metadata := []json.RawMessage{}
	for _, sid := range s.preferredSubprotocols {
<<<<<<< HEAD
		subp, _ := s.subprotocolSet[sid]
=======
		subp := s.subprotocolSet[sid]
>>>>>>> c490ce99
		m, err := subp.GenerateFirstRequestMetadata()
		if err != nil {
			return nil, err
		}
		metadata = append(metadata, m)
	}
	encodedMetadata, err := json.Marshal(FirstRequestsForSubprotocols{
		MetadataForSubprotocol: metadata,
	})
	if err != nil {
		return nil, err
	}
	return &rawRequest{
		Type:         TypeRequest,
		Subprotocols: s.preferredSubprotocols,
		Metadata:     encodedMetadata,
	}, nil
}

<<<<<<< HEAD
func (s *Service) getOrdersFromPeer(ctx context.Context, providerID peer.ID) error {
=======
func (s *Service) getOrdersFromPeer(ctx context.Context, providerID peer.ID, firstRequest *rawRequest) (*rawRequest, error) {
>>>>>>> c490ce99
	stream, err := s.node.NewStream(ctx, providerID, ID)
	if err != nil {
		s.handlePeerScoreEvent(providerID, psUnexpectedDisconnect)
		return nil, err
	}
	defer func() {
		_ = stream.Close()
	}()

	totalValidOrders := 0
	var nextReq *rawRequest
	if firstRequest != nil {
		nextReq = firstRequest
	} else {
		nextReq, err = s.createFirstRequestForAllSubprotocols()
		if err != nil {
			return nil, err
		}
	}
	var numValidOrders int
	nextReq, numValidOrders, err = s.makeOrderSyncRequest(ctx, nextReq, stream, providerID)
	if err != nil {
		return nil, err
	}
	totalValidOrders += numValidOrders
	if totalValidOrders == 0 {
		return nil, ErrNoOrdersFromPeer
	} else if nextReq == nil {
		return nil, nil
	}
	nextFirstReq := nextReq

	for {
		select {
		case <-ctx.Done():
			return nextFirstReq, ctx.Err()
		default:
		}
		nextReq, numValidOrders, err = s.makeOrderSyncRequest(ctx, nextReq, stream, providerID)
		if err != nil {
			return nextFirstReq, err
		}
		totalValidOrders += numValidOrders
		if nextReq == nil {
<<<<<<< HEAD
			// First request
			rawReq, err = s.createFirstRequestForAllSubprotocols()
			if err != nil {
				return err
			}
		} else {
			encodedMetadata, err := json.Marshal(nextReq.Metadata)
			if err != nil {
				return err
			}
			rawReq = &rawRequest{
				Type:         TypeRequest,
				Subprotocols: []string{selectedSubprotocol.Name()},
				Metadata:     encodedMetadata,
=======
			err = nil
			if totalValidOrders == 0 {
				err = ErrNoOrdersFromPeer
>>>>>>> c490ce99
			}
			return nextFirstReq, err
		}
		nextFirstReq = nextReq
	}
}

// makeOrderSyncRequest sends an ordersync request with the given subprotocol
// to the provider, decodes the response, and returns the next raw request (if applicable).
func (s *Service) makeOrderSyncRequest(
	ctx context.Context,
	rawReq *rawRequest,
	stream network.Stream,
	providerID peer.ID,
) (*rawRequest, int, error) {
	if err := json.NewEncoder(stream).Encode(rawReq); err != nil {
		s.handlePeerScoreEvent(providerID, psUnexpectedDisconnect)
		return nil, 0, err
	}

	rawRes, err := waitForResponse(ctx, stream)
	if err != nil {
		return nil, 0, err
	}
	s.handlePeerScoreEvent(providerID, psValidMessage)

<<<<<<< HEAD
		subprotocol, found := s.subprotocolSet[rawRes.Subprotocol]
		if !found {
			s.handlePeerScoreEvent(providerID, psSubprotocolNegotiationFailed)
			return fmt.Errorf("unsupported subprotocol: %s", subprotocol)
		}
		selectedSubprotocol = subprotocol
		res, err := parseResponseWithSubprotocol(subprotocol, providerID, rawRes)
		if err != nil {
			s.handlePeerScoreEvent(providerID, psInvalidMessage)
			return err
		}
=======
	subprotocol, found := s.subprotocolSet[rawRes.Subprotocol]
	if !found {
		s.handlePeerScoreEvent(providerID, psSubprotocolNegotiationFailed)
		return nil, 0, fmt.Errorf("unsupported subprotocol: %s", subprotocol)
	}
	selectedSubprotocol := subprotocol
	res, err := parseResponseWithSubprotocol(subprotocol, providerID, rawRes)
	if err != nil {
		s.handlePeerScoreEvent(providerID, psInvalidMessage)
		return nil, 0, err
	}
>>>>>>> c490ce99

	nextReq, numValidOrders, err := subprotocol.HandleOrderSyncResponse(ctx, res)
	if err != nil {
		return nil, 0, err
	}
	s.handlePeerScoreEvent(providerID, receivedOrders)

	// If the result is marked as complete, no more requests should be made.
	if rawRes.Complete {
		return nil, numValidOrders, nil
	}

	encodedMetadata, err := json.Marshal(nextReq.Metadata)
	if err != nil {
		return nil, numValidOrders, err
	}
	return &rawRequest{
		Type:         TypeRequest,
		Subprotocols: []string{selectedSubprotocol.Name()},
		Metadata:     encodedMetadata,
	}, numValidOrders, nil
}

// shufflePeers randomizes the order of the given list of peers.
func shufflePeers(peers []peer.ID) {
	rand.Seed(time.Now().UnixNano())
	rand.Shuffle(len(peers), func(i, j int) { peers[i], peers[j] = peers[j], peers[i] })
}

func waitForRequest(parentCtx context.Context, stream network.Stream) (*rawRequest, error) {
	ctx, cancel := context.WithTimeout(parentCtx, requestResponseTimeout)
	defer cancel()
	reqChan := make(chan *rawRequest, 1)
	errChan := make(chan error, 1)
	go func() {
		var rawReq rawRequest
		if err := json.NewDecoder(stream).Decode(&rawReq); err != nil {
			log.WithFields(log.Fields{
				"error":     err.Error(),
				"requester": stream.Conn().RemotePeer().Pretty(),
			}).Warn("could not encode ordersync request")
			errChan <- err
			return
		}
		reqChan <- &rawReq
	}()

	select {
	case <-ctx.Done():
		log.WithFields(log.Fields{
			"error":     ctx.Err(),
			"requester": stream.Conn().RemotePeer().Pretty(),
		}).Warn("timed out waiting for ordersync request")
		return nil, ctx.Err()
	case err := <-errChan:
		return nil, err
	case rawReq := <-reqChan:
		return rawReq, nil
	}
}

func waitForResponse(parentCtx context.Context, stream network.Stream) (*rawResponse, error) {
	ctx, cancel := context.WithTimeout(parentCtx, requestResponseTimeout)
	defer cancel()
	resChan := make(chan *rawResponse, 1)
	errChan := make(chan error, 1)
	go func() {
		var rawRes rawResponse
		if err := json.NewDecoder(stream).Decode(&rawRes); err != nil {
			log.WithFields(log.Fields{
				"error":    err.Error(),
				"provider": stream.Conn().RemotePeer().Pretty(),
			}).Warn("could not encode ordersync response")
			errChan <- err
			return
		}
		resChan <- &rawRes
	}()

	select {
	case <-ctx.Done():
		log.WithFields(log.Fields{
			"error":    ctx.Err(),
			"provider": stream.Conn().RemotePeer().Pretty(),
		}).Warn("timed out waiting for ordersync response")
		return nil, ctx.Err()
	case err := <-errChan:
		return nil, err
	case rawRes := <-resChan:
		return rawRes, nil
	}
}<|MERGE_RESOLUTION|>--- conflicted
+++ resolved
@@ -491,11 +491,7 @@
 func (s *Service) createFirstRequestForAllSubprotocols() (*rawRequest, error) {
 	metadata := []json.RawMessage{}
 	for _, sid := range s.preferredSubprotocols {
-<<<<<<< HEAD
-		subp, _ := s.subprotocolSet[sid]
-=======
 		subp := s.subprotocolSet[sid]
->>>>>>> c490ce99
 		m, err := subp.GenerateFirstRequestMetadata()
 		if err != nil {
 			return nil, err
@@ -515,11 +511,7 @@
 	}, nil
 }
 
-<<<<<<< HEAD
-func (s *Service) getOrdersFromPeer(ctx context.Context, providerID peer.ID) error {
-=======
 func (s *Service) getOrdersFromPeer(ctx context.Context, providerID peer.ID, firstRequest *rawRequest) (*rawRequest, error) {
->>>>>>> c490ce99
 	stream, err := s.node.NewStream(ctx, providerID, ID)
 	if err != nil {
 		s.handlePeerScoreEvent(providerID, psUnexpectedDisconnect)
@@ -564,26 +556,9 @@
 		}
 		totalValidOrders += numValidOrders
 		if nextReq == nil {
-<<<<<<< HEAD
-			// First request
-			rawReq, err = s.createFirstRequestForAllSubprotocols()
-			if err != nil {
-				return err
-			}
-		} else {
-			encodedMetadata, err := json.Marshal(nextReq.Metadata)
-			if err != nil {
-				return err
-			}
-			rawReq = &rawRequest{
-				Type:         TypeRequest,
-				Subprotocols: []string{selectedSubprotocol.Name()},
-				Metadata:     encodedMetadata,
-=======
 			err = nil
 			if totalValidOrders == 0 {
 				err = ErrNoOrdersFromPeer
->>>>>>> c490ce99
 			}
 			return nextFirstReq, err
 		}
@@ -610,19 +585,6 @@
 	}
 	s.handlePeerScoreEvent(providerID, psValidMessage)
 
-<<<<<<< HEAD
-		subprotocol, found := s.subprotocolSet[rawRes.Subprotocol]
-		if !found {
-			s.handlePeerScoreEvent(providerID, psSubprotocolNegotiationFailed)
-			return fmt.Errorf("unsupported subprotocol: %s", subprotocol)
-		}
-		selectedSubprotocol = subprotocol
-		res, err := parseResponseWithSubprotocol(subprotocol, providerID, rawRes)
-		if err != nil {
-			s.handlePeerScoreEvent(providerID, psInvalidMessage)
-			return err
-		}
-=======
 	subprotocol, found := s.subprotocolSet[rawRes.Subprotocol]
 	if !found {
 		s.handlePeerScoreEvent(providerID, psSubprotocolNegotiationFailed)
@@ -634,7 +596,6 @@
 		s.handlePeerScoreEvent(providerID, psInvalidMessage)
 		return nil, 0, err
 	}
->>>>>>> c490ce99
 
 	nextReq, numValidOrders, err := subprotocol.HandleOrderSyncResponse(ctx, res)
 	if err != nil {
