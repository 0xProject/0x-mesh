package ordersync

import (
	"context"
	"encoding/json"
	"math/big"
	"testing"
	"time"

	"github.com/0xProject/0x-mesh/constants"
	"github.com/0xProject/0x-mesh/ethereum"
	"github.com/0xProject/0x-mesh/p2p"
	"github.com/0xProject/0x-mesh/scenario"
	"github.com/0xProject/0x-mesh/zeroex"
	peer "github.com/libp2p/go-libp2p-peer"
	"github.com/stretchr/testify/assert"
	"github.com/stretchr/testify/require"
)

func TestCalculateDelayWithJitters(t *testing.T) {
	numCalls := 100
	approxDelay := 10 * time.Second
	jitterAmount := 0.1
	for i := 0; i < numCalls; i++ {
		actualDelay := calculateDelayWithJitter(approxDelay, jitterAmount)
		// 0.1 * 10 seconds is 1 second. So we assert that the actual delay is within 1 second
		// of the approximate delay.
		assert.InDelta(t, approxDelay, actualDelay, float64(1*time.Second), "actualDelay: %s", actualDelay)
	}
}

func TestHandleRawRequest(t *testing.T) {
	n, err := p2p.New(
		context.Background(),
		p2p.Config{
			MessageHandler:   &noopMessageHandler{},
			RendezvousPoints: []string{"/test-rendezvous-point"},
			DataDir:          "/tmp",
		},
	)
	require.NoError(t, err)
	subp0 := &oneOrderSubprotocol{
		myPeerID: n.ID(),
	}
	subp1 := &hostedSubprotocol{
		myPeerID: n.ID(),
		hostSubp: subp0,
	}
	s := New(context.Background(), n, []Subprotocol{subp0, subp1})

	rawReq := &rawRequest{
		Type:         TypeRequest,
		Subprotocols: []string{subp0.Name(), subp1.Name()},
	}
	// This request has multiple subprotocols included and nil metadata. This
	// has the same structure as requests that would have been sent by older
	// versions of Mesh, and allows us to test that newer Mesh nodes provide
	// backwards compatability as ordersync providers.
	res := s.handleRawRequest(rawReq, n.ID())
	require.NotNil(t, res)
	assert.True(t, res.Complete)
	assert.Equal(t, 1, len(res.Orders))
	assert.Equal(t, res.Subprotocol, subp0.Name())
	// NOTE(jalextowle): Because of the way that nil interfaces are encoded
	// in JSON, the value of `res.Metadata` will not be equal to `rawReq.Metadata`.
	// We simply ensure that `res.Metadata` unmarshals to an empty request metadata
	// object.
	var metadata oneOrderSubprotocolRequestMetadata
	err = json.Unmarshal(res.Metadata, &metadata)
	assert.Equal(t, oneOrderSubprotocolRequestMetadata{}, metadata)

	// Test handling a request from a node that is using the new first request
	// encoding scheme.
	rawReq, err = s.createFirstRequestForAllSubprotocols()
	res = s.handleRawRequest(rawReq, n.ID())
	require.NotNil(t, res)
	assert.True(t, res.Complete)
	assert.Equal(t, 1, len(res.Orders))
	assert.Equal(t, res.Subprotocol, subp0.Name())
	assert.Equal(t, res.Metadata, rawReq.Metadata)
}

var _ p2p.MessageHandler = &noopMessageHandler{}

// noopMessageHandler is a dummy message handler that allows a p2p node to be
// instantiated easily in these tests.
type noopMessageHandler struct{}

func (*noopMessageHandler) HandleMessages(context.Context, []*p2p.Message) error {
	return nil
}

var _ Subprotocol = &oneOrderSubprotocol{}

// oneOrderSubprotocol is an ordersync subprotocol that is used for testing
// ordersync. This subprotocol will always respond with a single random test order
// and will duplicate the request metadata in the response.
type oneOrderSubprotocol struct {
	myPeerID peer.ID
}

type oneOrderSubprotocolRequestMetadata struct {
	SomeValue interface{} `json:"someValue"`
}

type oneOrderSubprotocolResponseMetadata struct {
	SomeValue interface{} `json:"someValue"`
}

func (s *oneOrderSubprotocol) Name() string {
	return "/simple-order-sync-subprotocol/v0"
}

func (s *oneOrderSubprotocol) ParseRequestMetadata(metadata json.RawMessage) (interface{}, error) {
	if metadata == nil {
		return nil, nil
	}
	var parsed oneOrderSubprotocolRequestMetadata
	if err := json.Unmarshal(metadata, &parsed); err != nil {
		return nil, err
	}
	return &parsed, nil
}

func (s *oneOrderSubprotocol) ParseResponseMetadata(metadata json.RawMessage) (interface{}, error) {
	if metadata == nil {
		return nil, nil
	}
	var parsed oneOrderSubprotocolResponseMetadata
	if err := json.Unmarshal(metadata, &parsed); err != nil {
		return nil, err
	}
	return &parsed, nil
}

func (s *oneOrderSubprotocol) HandleOrderSyncRequest(ctx context.Context, req *Request) (*Response, error) {
	order := &zeroex.Order{
		ChainID:               big.NewInt(constants.TestChainID),
		MakerAddress:          constants.GanacheAccount1,
		TakerAddress:          constants.NullAddress,
		SenderAddress:         constants.NullAddress,
		FeeRecipientAddress:   constants.NullAddress,
		MakerAssetData:        scenario.ZRXAssetData,
		MakerFeeAssetData:     constants.NullBytes,
		TakerAssetData:        scenario.WETHAssetData,
		TakerFeeAssetData:     constants.NullBytes,
		Salt:                  big.NewInt(int64(time.Now().Nanosecond())),
		MakerFee:              big.NewInt(0),
		TakerFee:              big.NewInt(0),
		MakerAssetAmount:      big.NewInt(100),
		TakerAssetAmount:      big.NewInt(42),
		ExpirationTimeSeconds: big.NewInt(time.Now().Add(24 * time.Hour).Unix()),
		ExchangeAddress:       ethereum.GanacheAddresses.Exchange,
	}
	signedOrder, err := zeroex.SignTestOrder(order)
	if err != nil {
		return nil, err
	}
	return &Response{
		ProviderID: s.myPeerID,
		Orders:     []*zeroex.SignedOrder{signedOrder},
		Complete:   true,
		Metadata:   req.Metadata,
	}, nil
}

<<<<<<< HEAD
func (s *oneOrderSubprotocol) HandleOrderSyncResponse(ctx context.Context, res *Response) (*Request, error) {
	return &Request{
		RequesterID: s.myPeerID,
		Metadata:    res.Metadata,
	}, nil
=======
func (s *oneOrderSubprotocol) HandleOrderSyncResponse(ctx context.Context, res *Response) (*Request, int, error) {
	return &Request{
		RequesterID: s.myPeerID,
		Metadata:    res.Metadata,
	}, len(res.Orders), nil
>>>>>>> 4631913e
}

func (s *oneOrderSubprotocol) GenerateFirstRequestMetadata() (json.RawMessage, error) {
	return json.Marshal(oneOrderSubprotocolRequestMetadata{
		SomeValue: 0,
	})
}

var _ Subprotocol = &hostedSubprotocol{}

// hostedSubprotocol is an ordersync subprotocol that is used for testing
// ordersync. This subprotocol uses oneOrderSubprotocol as a "host" subprotocol
// and delegates the handling of requests and responses to this host.
type hostedSubprotocol struct {
	myPeerID peer.ID
	hostSubp *oneOrderSubprotocol
}

type hostedSubprotocolRequestMetadata struct {
	AnotherValue interface{} `json:"anotherValue"`
}

type hostedSubprotocolResponseMetadata struct {
	AnotherValue interface{} `json:"anotherValue"`
}

func (s *hostedSubprotocol) Name() string {
	return "/simple-order-sync-subprotocol/v1"
}

func (s *hostedSubprotocol) ParseRequestMetadata(metadata json.RawMessage) (interface{}, error) {
	var parsed hostedSubprotocolRequestMetadata
	if err := json.Unmarshal(metadata, &parsed); err != nil {
		return nil, err
	}
	return &parsed, nil
}

func (s *hostedSubprotocol) ParseResponseMetadata(metadata json.RawMessage) (interface{}, error) {
	var parsed hostedSubprotocolResponseMetadata
	if err := json.Unmarshal(metadata, &parsed); err != nil {
		return nil, err
	}
	return &parsed, nil
}

func (s *hostedSubprotocol) HandleOrderSyncRequest(ctx context.Context, req *Request) (*Response, error) {
	return s.hostSubp.HandleOrderSyncRequest(ctx, req)
}

<<<<<<< HEAD
func (s *hostedSubprotocol) HandleOrderSyncResponse(ctx context.Context, res *Response) (*Request, error) {
=======
func (s *hostedSubprotocol) HandleOrderSyncResponse(ctx context.Context, res *Response) (*Request, int, error) {
>>>>>>> 4631913e
	return s.hostSubp.HandleOrderSyncResponse(ctx, res)
}

func (s *hostedSubprotocol) GenerateFirstRequestMetadata() (json.RawMessage, error) {
	return json.Marshal(hostedSubprotocolRequestMetadata{
		AnotherValue: 1,
	})
}<|MERGE_RESOLUTION|>--- conflicted
+++ resolved
@@ -164,19 +164,11 @@
 	}, nil
 }
 
-<<<<<<< HEAD
-func (s *oneOrderSubprotocol) HandleOrderSyncResponse(ctx context.Context, res *Response) (*Request, error) {
-	return &Request{
-		RequesterID: s.myPeerID,
-		Metadata:    res.Metadata,
-	}, nil
-=======
 func (s *oneOrderSubprotocol) HandleOrderSyncResponse(ctx context.Context, res *Response) (*Request, int, error) {
 	return &Request{
 		RequesterID: s.myPeerID,
 		Metadata:    res.Metadata,
 	}, len(res.Orders), nil
->>>>>>> 4631913e
 }
 
 func (s *oneOrderSubprotocol) GenerateFirstRequestMetadata() (json.RawMessage, error) {
@@ -227,11 +219,7 @@
 	return s.hostSubp.HandleOrderSyncRequest(ctx, req)
 }
 
-<<<<<<< HEAD
-func (s *hostedSubprotocol) HandleOrderSyncResponse(ctx context.Context, res *Response) (*Request, error) {
-=======
 func (s *hostedSubprotocol) HandleOrderSyncResponse(ctx context.Context, res *Response) (*Request, int, error) {
->>>>>>> 4631913e
 	return s.hostSubp.HandleOrderSyncResponse(ctx, res)
 }
 
