// +build !js

package core

import (
	"context"
	"flag"
	"fmt"
	"math/big"
	"sync"
	"testing"
	"time"

	"github.com/0xProject/0x-mesh/constants"
	"github.com/0xProject/0x-mesh/db"
	"github.com/0xProject/0x-mesh/ethereum"
	"github.com/0xProject/0x-mesh/scenario"
	"github.com/0xProject/0x-mesh/scenario/orderopts"
	"github.com/0xProject/0x-mesh/zeroex"
	"github.com/davecgh/go-spew/spew"
	"github.com/ethereum/go-ethereum/common"
	ethrpc "github.com/ethereum/go-ethereum/rpc"
	"github.com/google/uuid"
	peer "github.com/libp2p/go-libp2p-core/peer"
	"github.com/stretchr/testify/assert"
	"github.com/stretchr/testify/require"
)

const (
	// blockProcessingWaitTime is the amount of time to wait for Mesh to process
	// new blocks that have been mined.
	blockProcessingWaitTime = 1 * time.Second
	// ordersyncWaitTime is the amount of time to wait for ordersync to run.
	ordersyncWaitTime = 2 * time.Second
)

func TestEthereumChainDetection(t *testing.T) {
	ctx, cancel := context.WithTimeout(context.Background(), 10*time.Second)
	defer cancel()
	database, err := db.New(ctx, db.TestOptions())
	require.NoError(t, err)

	// simulate starting up on mainnet
	_, err = initMetadata(1, database)
	require.NoError(t, err)

	// simulate restart on same chain
	_, err = initMetadata(1, database)
	require.NoError(t, err)

	// should error when attempting to start on different chain
	_, err = initMetadata(2, database)
	assert.Error(t, err)
}

func TestConfigChainIDAndRPCMatchDetection(t *testing.T) {
	if !serialTestsEnabled {
		t.Skip("Serial tests (tests which cannot run in parallel) are disabled. You can enable them with the --serial flag")
	}

	ctx, cancel := context.WithTimeout(context.Background(), 60*time.Second)
	defer cancel()
	wg := &sync.WaitGroup{}
	dataDir := "/tmp/test_node/" + uuid.New().String()
	config := Config{
		Verbosity:                        5,
		DataDir:                          dataDir,
		P2PTCPPort:                       0,
		P2PWebSocketsPort:                0,
		EthereumRPCURL:                   constants.GanacheEndpoint,
		EthereumChainID:                  42, // RPC has chain id 1337
		UseBootstrapList:                 false,
		BootstrapList:                    "",
		BlockPollingInterval:             250 * time.Millisecond,
		EthereumRPCMaxContentLength:      524288,
		EnableEthereumRPCRateLimiting:    false,
		EthereumRPCMaxRequestsPer24HrUTC: 99999999999999,
		EthereumRPCMaxRequestsPerSecond:  99999999999999,
		MaxOrdersInStorage:               100000,
		CustomOrderFilter:                "{}",
	}
	app, err := New(ctx, config)
	require.NoError(t, err)

	wg.Add(1)
	go func() {
		defer wg.Done()
		err := app.Start()
		require.Error(t, err)
		require.Contains(t, err.Error(), "ChainID mismatch")
	}()

	// Wait for nodes to exit without error.
	wg.Wait()
}

func newTestApp(t *testing.T, ctx context.Context) *App {
	return newTestAppWithPrivateConfig(t, ctx, defaultOrderFilter, defaultPrivateConfig())
}

func newTestAppWithPrivateConfig(t *testing.T, ctx context.Context, customOrderFilter string, pConfig privateConfig) *App {
	if customOrderFilter == "" {
		customOrderFilter = defaultOrderFilter
	}
	dataDir := "/tmp/test_node/" + uuid.New().String()
	config := Config{
		Verbosity:                        2,
		DataDir:                          dataDir,
		P2PTCPPort:                       0,
		P2PWebSocketsPort:                0,
		EthereumRPCURL:                   constants.GanacheEndpoint,
		EthereumChainID:                  constants.TestChainID,
		UseBootstrapList:                 false,
		BootstrapList:                    "",
		BlockPollingInterval:             250 * time.Millisecond,
		EthereumRPCMaxContentLength:      524288,
		EnableEthereumRPCRateLimiting:    false,
		EthereumRPCMaxRequestsPer24HrUTC: 99999999999999,
		EthereumRPCMaxRequestsPerSecond:  99999999999999,
		MaxOrdersInStorage:               100000,
		CustomOrderFilter:                customOrderFilter,
	}
	app, err := newWithPrivateConfig(ctx, config, pConfig)
	require.NoError(t, err)
	return app
}

var (
	rpcClient           *ethrpc.Client
	blockchainLifecycle *ethereum.BlockchainLifecycle
)

// Since these tests must be run sequentially, we don't want them to run as part of
// the normal testing process. They will only be run if the "--serial" flag is used.
var serialTestsEnabled bool

func init() {
	flag.BoolVar(&serialTestsEnabled, "serial", false, "enable serial tests")
	testing.Init()
	flag.Parse()

	var err error
	rpcClient, err = ethrpc.Dial(constants.GanacheEndpoint)
	if err != nil {
		panic(err)
	}
	blockchainLifecycle, err = ethereum.NewBlockchainLifecycle(rpcClient)
	if err != nil {
		panic(err)
	}
}

func TestRepeatedAppInitialization(t *testing.T) {
	ctx, cancel := context.WithCancel(context.Background())
	defer cancel()
	dataDir := "/tmp/test_node/" + uuid.New().String()
	config := Config{
		Verbosity:                        2,
		DataDir:                          dataDir,
		P2PTCPPort:                       0,
		P2PWebSocketsPort:                0,
		EthereumRPCURL:                   constants.GanacheEndpoint,
		EthereumChainID:                  constants.TestChainID,
		UseBootstrapList:                 false,
		BootstrapList:                    "",
		BlockPollingInterval:             250 * time.Millisecond,
		EthereumRPCMaxContentLength:      524288,
		EnableEthereumRPCRateLimiting:    false,
		EthereumRPCMaxRequestsPer24HrUTC: 99999999999999,
		EthereumRPCMaxRequestsPerSecond:  99999999999999,
		MaxOrdersInStorage:               100000,
		CustomOrderFilter:                "{}",
		CustomContractAddresses:          `{"exchange":"0x48bacb9266a570d521063ef5dd96e61686dbe788","devUtils":"0x38ef19fdf8e8415f18c307ed71967e19aac28ba1","erc20Proxy":"0x1dc4c1cefef38a777b15aa20260a54e584b16c48","erc721Proxy":"0x1d7022f5b17d2f8b695918fb48fa1089c9f85401","erc1155Proxy":"0x64517fa2b480ba3678a2a3c0cf08ef7fd4fad36f"}`,
	}
	_, err := New(ctx, config)
	require.NoError(t, err)
	_, err = New(ctx, config)
	require.NoError(t, err)
}

func TestOrderSync(t *testing.T) {
	if !serialTestsEnabled {
		t.Skip("Serial tests (tests which cannot run in parallel) are disabled. You can enable them with the --serial flag")
	}

	testCases := []ordersyncTestCase{
		{
			name: "FilteredPaginationSubprotocol version 0",
			pConfig: privateConfig{
				paginationSubprotocolPerPage: 10,
<<<<<<< HEAD
=======
				paginationSubprotocols: []ordersyncSubprotocolFactory{
					NewFilteredPaginationSubprotocolV0,
				},
>>>>>>> 4631913e
			},
		},
		{
			name: "FilteredPaginationSubprotocol version 1",
			pConfig: privateConfig{
				paginationSubprotocolPerPage: 10,
<<<<<<< HEAD
=======
				paginationSubprotocols: []ordersyncSubprotocolFactory{
					NewFilteredPaginationSubprotocolV1,
				},
>>>>>>> 4631913e
			},
		},
		{
			name: "FilteredPaginationSubprotocol version 1 and version 0",
			pConfig: privateConfig{
				paginationSubprotocolPerPage: 10,
<<<<<<< HEAD
=======
				paginationSubprotocols: []ordersyncSubprotocolFactory{
					NewFilteredPaginationSubprotocolV1,
					NewFilteredPaginationSubprotocolV0,
				},
>>>>>>> 4631913e
			},
		},
		{
			name:              "makerAssetAmount orderfilter - match all orders",
			customOrderFilter: `{"properties":{"makerAssetAmount":{"pattern":"^1$","type":"string"}}}`,
			orderOptionsForIndex: func(_ int) []orderopts.Option {
				return []orderopts.Option{orderopts.MakerAssetAmount(big.NewInt(1))}
			},
			pConfig: privateConfig{
				paginationSubprotocolPerPage: 10,
<<<<<<< HEAD
=======
				paginationSubprotocols: []ordersyncSubprotocolFactory{
					NewFilteredPaginationSubprotocolV1,
					NewFilteredPaginationSubprotocolV0,
				},
>>>>>>> 4631913e
			},
		},
		{
			name:              "makerAssetAmount OrderFilter - matches one order",
			customOrderFilter: `{"properties":{"makerAssetAmount":{"pattern":"^1$","type":"string"}}}`,
			orderOptionsForIndex: func(i int) []orderopts.Option {
				if i == 0 {
					return []orderopts.Option{orderopts.MakerAssetAmount(big.NewInt(1))}
				}
				return []orderopts.Option{}
			},
			pConfig: privateConfig{
				paginationSubprotocolPerPage: 10,
<<<<<<< HEAD
=======
				paginationSubprotocols: []ordersyncSubprotocolFactory{
					NewFilteredPaginationSubprotocolV1,
					NewFilteredPaginationSubprotocolV0,
				},
>>>>>>> 4631913e
			},
		},
	}
	for i, testCase := range testCases {
		testCaseName := fmt.Sprintf("%s (test case %d)", testCase.name, i)
		t.Run(testCaseName, runOrdersyncTestCase(t, testCase))
	}
}

type ordersyncTestCase struct {
	name                 string
	customOrderFilter    string
	orderOptionsForIndex func(int) []orderopts.Option
	pConfig              privateConfig
}

const defaultOrderFilter = "{}"
<<<<<<< HEAD

func runOrdersyncTestCase(t *testing.T, testCase ordersyncTestCase) func(t *testing.T) {
	return func(t *testing.T) {
		teardownSubTest := setupSubTest(t)
		defer teardownSubTest(t)

		// Set up two Mesh nodes. originalNode starts with some orders. newNode enters
		// the network without any orders.
		ctx, cancel := context.WithTimeout(context.Background(), 60*time.Second)
		defer cancel()
		wg := &sync.WaitGroup{}
		originalNode := newTestAppWithPrivateConfig(t, ctx, defaultOrderFilter, testCase.pConfig)
		wg.Add(1)
		go func() {
			defer wg.Done()
			if err := originalNode.Start(ctx); err != nil && err != context.Canceled {
				// context.Canceled is expected. For any other error, fail the test.
				panic(fmt.Sprintf("%s %s", testCase.name, err))
			}
		}()

		// Manually add some orders to originalNode.
		orderOptionsForIndex := func(i int) []orderopts.Option {
			orderOptions := []orderopts.Option{orderopts.SetupMakerState(true)}
			if testCase.orderOptionsForIndex != nil {
				return append(testCase.orderOptionsForIndex(i), orderOptions...)
			}
			return orderOptions
		}
		numOrders := testCase.pConfig.paginationSubprotocolPerPage*3 + 1
		originalOrders := scenario.NewSignedTestOrdersBatch(t, numOrders, orderOptionsForIndex)

		// We have to wait for latest block to be processed by the Mesh node.
		time.Sleep(blockProcessingWaitTime)

		results, err := originalNode.orderWatcher.ValidateAndStoreValidOrders(ctx, originalOrders, true, constants.TestChainID)
		require.NoError(t, err)
		require.Empty(t, results.Rejected, "tried to add orders but some were invalid: \n%s\n", spew.Sdump(results))

		newNode := newTestAppWithPrivateConfig(t, ctx, testCase.customOrderFilter, defaultPrivateConfig())
		wg.Add(1)
		go func() {
			defer wg.Done()
			if err := newNode.Start(ctx); err != nil && err != context.Canceled {
				// context.Canceled is expected. For any other error, fail the test.
				panic(fmt.Sprintf("%s %s", testCase.name, err))
			}
		}()
		<-newNode.started

		orderEventsChan := make(chan []*zeroex.OrderEvent)
		orderEventsSub := newNode.SubscribeToOrderEvents(orderEventsChan)
		defer orderEventsSub.Unsubscribe()

		// Connect the two nodes *after* adding orders to one of them. This should
		// trigger the ordersync protocol.
		err = originalNode.AddPeer(peer.AddrInfo{
			ID:    newNode.node.ID(),
			Addrs: newNode.node.Multiaddrs(),
		})
		require.NoError(t, err)

=======

func runOrdersyncTestCase(t *testing.T, testCase ordersyncTestCase) func(t *testing.T) {
	return func(t *testing.T) {
		teardownSubTest := setupSubTest(t)
		defer teardownSubTest(t)

		// Set up two Mesh nodes. originalNode starts with some orders. newNode enters
		// the network without any orders.
		ctx, cancel := context.WithTimeout(context.Background(), 60*time.Second)
		defer cancel()
		wg := &sync.WaitGroup{}
		originalNode := newTestAppWithPrivateConfig(t, ctx, defaultOrderFilter, testCase.pConfig)
		wg.Add(1)
		go func() {
			defer wg.Done()
			if err := originalNode.Start(); err != nil && err != context.Canceled {
				// context.Canceled is expected. For any other error, fail the test.
				panic(fmt.Sprintf("%s %s", testCase.name, err))
			}
		}()

		// Manually add some orders to originalNode.
		orderOptionsForIndex := func(i int) []orderopts.Option {
			orderOptions := []orderopts.Option{orderopts.SetupMakerState(true)}
			if testCase.orderOptionsForIndex != nil {
				return append(testCase.orderOptionsForIndex(i), orderOptions...)
			}
			return orderOptions
		}
		numOrders := testCase.pConfig.paginationSubprotocolPerPage*3 + 1
		originalOrders := scenario.NewSignedTestOrdersBatch(t, numOrders, orderOptionsForIndex)

		// We have to wait for latest block to be processed by the Mesh node.
		time.Sleep(blockProcessingWaitTime)

		results, err := originalNode.orderWatcher.ValidateAndStoreValidOrders(ctx, originalOrders, true, constants.TestChainID)
		require.NoError(t, err)
		require.Empty(t, results.Rejected, "tried to add orders but some were invalid: \n%s\n", spew.Sdump(results))

		newNode := newTestAppWithPrivateConfig(t, ctx, testCase.customOrderFilter, defaultPrivateConfig())
		wg.Add(1)
		go func() {
			defer wg.Done()
			if err := newNode.Start(); err != nil && err != context.Canceled {
				// context.Canceled is expected. For any other error, fail the test.
				panic(fmt.Sprintf("%s %s", testCase.name, err))
			}
		}()
		<-newNode.started

		orderEventsChan := make(chan []*zeroex.OrderEvent)
		orderEventsSub := newNode.SubscribeToOrderEvents(orderEventsChan)
		defer orderEventsSub.Unsubscribe()

		// Connect the two nodes *after* adding orders to one of them. This should
		// trigger the ordersync protocol.
		err = originalNode.AddPeer(peer.AddrInfo{
			ID:    newNode.node.ID(),
			Addrs: newNode.node.Multiaddrs(),
		})
		require.NoError(t, err)

>>>>>>> 4631913e
		// Only the orders that satisfy the new node's orderfilter should
		// be received during ordersync.
		filteredOrders := []*zeroex.SignedOrder{}
		for _, order := range originalOrders {
			matches, err := newNode.orderFilter.MatchOrder(order)
			require.NoError(t, err)
			if matches {
				filteredOrders = append(filteredOrders, order)
			}
		}

		// Wait for newNode to get the orders via ordersync.
		receivedAddedEvents := []*zeroex.OrderEvent{}
	OrderEventLoop:
		for {
			select {
			case <-ctx.Done():
				t.Fatalf("timed out waiting for %d order added events (received %d so far)", len(originalOrders), len(receivedAddedEvents))
			case orderEvents := <-orderEventsChan:
				for _, orderEvent := range orderEvents {
					if orderEvent.EndState == zeroex.ESOrderAdded {
						receivedAddedEvents = append(receivedAddedEvents, orderEvent)
					}
				}
				if len(receivedAddedEvents) >= len(filteredOrders) {
					break OrderEventLoop
				}
			}
		}

		// Test that the orders are actually in the database and are returned by
		// GetOrders.
<<<<<<< HEAD
		newNodeOrdersResp, err := newNode.GetOrders(0, len(filteredOrders), "")
=======
		newNodeOrdersResp, err := newNode.GetOrders(len(filteredOrders), common.Hash{})
>>>>>>> 4631913e
		require.NoError(t, err)
		assert.Len(t, newNodeOrdersResp.OrdersInfos, len(filteredOrders), "new node should have %d orders", len(originalOrders))
		for _, expectedOrder := range filteredOrders {
			orderHash, err := expectedOrder.ComputeOrderHash()
			require.NoError(t, err)
			expectedOrder.ResetHash()
<<<<<<< HEAD
			var dbOrder meshdb.Order
			require.NoError(t, newNode.db.Orders.FindByID(orderHash.Bytes(), &dbOrder))
			actualOrder := dbOrder.SignedOrder
=======
			dbOrder, err := newNode.db.GetOrder(orderHash)
			require.NoError(t, err)
			actualOrder := dbOrder.SignedOrder()
>>>>>>> 4631913e
			assert.Equal(t, expectedOrder, actualOrder, "correct order was not stored in new node database")
		}

		// Wait for nodes to exit without error.
		cancel()
		wg.Wait()
	}
}

func setupSubTest(t *testing.T) func(t *testing.T) {
	blockchainLifecycle.Start(t)
	return func(t *testing.T) {
		blockchainLifecycle.Revert(t)
	}
}<|MERGE_RESOLUTION|>--- conflicted
+++ resolved
@@ -188,37 +188,28 @@
 			name: "FilteredPaginationSubprotocol version 0",
 			pConfig: privateConfig{
 				paginationSubprotocolPerPage: 10,
-<<<<<<< HEAD
-=======
 				paginationSubprotocols: []ordersyncSubprotocolFactory{
 					NewFilteredPaginationSubprotocolV0,
 				},
->>>>>>> 4631913e
 			},
 		},
 		{
 			name: "FilteredPaginationSubprotocol version 1",
 			pConfig: privateConfig{
 				paginationSubprotocolPerPage: 10,
-<<<<<<< HEAD
-=======
 				paginationSubprotocols: []ordersyncSubprotocolFactory{
 					NewFilteredPaginationSubprotocolV1,
 				},
->>>>>>> 4631913e
 			},
 		},
 		{
 			name: "FilteredPaginationSubprotocol version 1 and version 0",
 			pConfig: privateConfig{
 				paginationSubprotocolPerPage: 10,
-<<<<<<< HEAD
-=======
 				paginationSubprotocols: []ordersyncSubprotocolFactory{
 					NewFilteredPaginationSubprotocolV1,
 					NewFilteredPaginationSubprotocolV0,
 				},
->>>>>>> 4631913e
 			},
 		},
 		{
@@ -229,13 +220,10 @@
 			},
 			pConfig: privateConfig{
 				paginationSubprotocolPerPage: 10,
-<<<<<<< HEAD
-=======
 				paginationSubprotocols: []ordersyncSubprotocolFactory{
 					NewFilteredPaginationSubprotocolV1,
 					NewFilteredPaginationSubprotocolV0,
 				},
->>>>>>> 4631913e
 			},
 		},
 		{
@@ -249,13 +237,10 @@
 			},
 			pConfig: privateConfig{
 				paginationSubprotocolPerPage: 10,
-<<<<<<< HEAD
-=======
 				paginationSubprotocols: []ordersyncSubprotocolFactory{
 					NewFilteredPaginationSubprotocolV1,
 					NewFilteredPaginationSubprotocolV0,
 				},
->>>>>>> 4631913e
 			},
 		},
 	}
@@ -273,70 +258,6 @@
 }
 
 const defaultOrderFilter = "{}"
-<<<<<<< HEAD
-
-func runOrdersyncTestCase(t *testing.T, testCase ordersyncTestCase) func(t *testing.T) {
-	return func(t *testing.T) {
-		teardownSubTest := setupSubTest(t)
-		defer teardownSubTest(t)
-
-		// Set up two Mesh nodes. originalNode starts with some orders. newNode enters
-		// the network without any orders.
-		ctx, cancel := context.WithTimeout(context.Background(), 60*time.Second)
-		defer cancel()
-		wg := &sync.WaitGroup{}
-		originalNode := newTestAppWithPrivateConfig(t, ctx, defaultOrderFilter, testCase.pConfig)
-		wg.Add(1)
-		go func() {
-			defer wg.Done()
-			if err := originalNode.Start(ctx); err != nil && err != context.Canceled {
-				// context.Canceled is expected. For any other error, fail the test.
-				panic(fmt.Sprintf("%s %s", testCase.name, err))
-			}
-		}()
-
-		// Manually add some orders to originalNode.
-		orderOptionsForIndex := func(i int) []orderopts.Option {
-			orderOptions := []orderopts.Option{orderopts.SetupMakerState(true)}
-			if testCase.orderOptionsForIndex != nil {
-				return append(testCase.orderOptionsForIndex(i), orderOptions...)
-			}
-			return orderOptions
-		}
-		numOrders := testCase.pConfig.paginationSubprotocolPerPage*3 + 1
-		originalOrders := scenario.NewSignedTestOrdersBatch(t, numOrders, orderOptionsForIndex)
-
-		// We have to wait for latest block to be processed by the Mesh node.
-		time.Sleep(blockProcessingWaitTime)
-
-		results, err := originalNode.orderWatcher.ValidateAndStoreValidOrders(ctx, originalOrders, true, constants.TestChainID)
-		require.NoError(t, err)
-		require.Empty(t, results.Rejected, "tried to add orders but some were invalid: \n%s\n", spew.Sdump(results))
-
-		newNode := newTestAppWithPrivateConfig(t, ctx, testCase.customOrderFilter, defaultPrivateConfig())
-		wg.Add(1)
-		go func() {
-			defer wg.Done()
-			if err := newNode.Start(ctx); err != nil && err != context.Canceled {
-				// context.Canceled is expected. For any other error, fail the test.
-				panic(fmt.Sprintf("%s %s", testCase.name, err))
-			}
-		}()
-		<-newNode.started
-
-		orderEventsChan := make(chan []*zeroex.OrderEvent)
-		orderEventsSub := newNode.SubscribeToOrderEvents(orderEventsChan)
-		defer orderEventsSub.Unsubscribe()
-
-		// Connect the two nodes *after* adding orders to one of them. This should
-		// trigger the ordersync protocol.
-		err = originalNode.AddPeer(peer.AddrInfo{
-			ID:    newNode.node.ID(),
-			Addrs: newNode.node.Multiaddrs(),
-		})
-		require.NoError(t, err)
-
-=======
 
 func runOrdersyncTestCase(t *testing.T, testCase ordersyncTestCase) func(t *testing.T) {
 	return func(t *testing.T) {
@@ -399,7 +320,6 @@
 		})
 		require.NoError(t, err)
 
->>>>>>> 4631913e
 		// Only the orders that satisfy the new node's orderfilter should
 		// be received during ordersync.
 		filteredOrders := []*zeroex.SignedOrder{}
@@ -432,26 +352,16 @@
 
 		// Test that the orders are actually in the database and are returned by
 		// GetOrders.
-<<<<<<< HEAD
-		newNodeOrdersResp, err := newNode.GetOrders(0, len(filteredOrders), "")
-=======
 		newNodeOrdersResp, err := newNode.GetOrders(len(filteredOrders), common.Hash{})
->>>>>>> 4631913e
 		require.NoError(t, err)
 		assert.Len(t, newNodeOrdersResp.OrdersInfos, len(filteredOrders), "new node should have %d orders", len(originalOrders))
 		for _, expectedOrder := range filteredOrders {
 			orderHash, err := expectedOrder.ComputeOrderHash()
 			require.NoError(t, err)
 			expectedOrder.ResetHash()
-<<<<<<< HEAD
-			var dbOrder meshdb.Order
-			require.NoError(t, newNode.db.Orders.FindByID(orderHash.Bytes(), &dbOrder))
-			actualOrder := dbOrder.SignedOrder
-=======
 			dbOrder, err := newNode.db.GetOrder(orderHash)
 			require.NoError(t, err)
 			actualOrder := dbOrder.SignedOrder()
->>>>>>> 4631913e
 			assert.Equal(t, expectedOrder, actualOrder, "correct order was not stored in new node database")
 		}
 
