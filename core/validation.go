package core

import (
	"context"
	"fmt"
<<<<<<< HEAD
	"math/big"
=======
	"time"
>>>>>>> 86ffff1f

	"github.com/0xProject/0x-mesh/constants"
	"github.com/0xProject/0x-mesh/db"
	"github.com/0xProject/0x-mesh/ethereum"
	"github.com/0xProject/0x-mesh/meshdb"
	"github.com/0xProject/0x-mesh/p2p"
	"github.com/0xProject/0x-mesh/zeroex"
	"github.com/0xProject/0x-mesh/zeroex/ordervalidator"
	"github.com/ethereum/go-ethereum/rpc"
	log "github.com/sirupsen/logrus"
	"github.com/xeipuuv/gojsonschema"
)

var errMaxSize = fmt.Errorf("message exceeds maximum size of %d bytes", ordervalidator.MaxOrderSizeInBytes)

// JSON-schema schemas
var (
	addressSchemaLoader     = gojsonschema.NewStringLoader(`{"id":"/addressSchema","type":"string","pattern":"^0x[0-9a-fA-F]{40}$"}`)
	wholeNumberSchemaLoader = gojsonschema.NewStringLoader(`{"id":"/wholeNumberSchema","anyOf":[{"type":"string","pattern":"^\\d+$"},{"type":"integer"}]}`)
	hexSchemaLoader         = gojsonschema.NewStringLoader(`{"id":"/hexSchema","type":"string","pattern":"^0x(([0-9a-fA-F])*)?$"}`)
	orderSchemaLoader       = gojsonschema.NewStringLoader(`{"id":"/orderSchema","properties":{"makerAddress":{"$ref":"/addressSchema"},"takerAddress":{"$ref":"/addressSchema"},"makerFee":{"$ref":"/wholeNumberSchema"},"takerFee":{"$ref":"/wholeNumberSchema"},"senderAddress":{"$ref":"/addressSchema"},"makerAssetAmount":{"$ref":"/wholeNumberSchema"},"takerAssetAmount":{"$ref":"/wholeNumberSchema"},"makerAssetData":{"$ref":"/hexSchema"},"takerAssetData":{"$ref":"/hexSchema"},"makerFeeAssetData":{"$ref":"/hexSchema"},"takerFeeAssetData":{"$ref":"/hexSchema"},"salt":{"$ref":"/wholeNumberSchema"},"feeRecipientAddress":{"$ref":"/addressSchema"},"expirationTimeSeconds":{"$ref":"/wholeNumberSchema"},"exchangeAddress":{"$ref":"/addressSchema"},"chainId": {"type": "number"}},"required":["makerAddress","takerAddress","makerFee","takerFee","senderAddress","makerAssetAmount","takerAssetAmount","makerAssetData","takerAssetData","makerFeeAssetData","takerFeeAssetData","salt","feeRecipientAddress","expirationTimeSeconds","exchangeAddress","chainId"],"type":"object"}`)
	signedOrderSchemaLoader = gojsonschema.NewStringLoader(`{"id":"/signedOrderSchema","allOf":[{"$ref":"/orderSchema"},{"properties":{"signature":{"$ref":"/hexSchema"}},"required":["signature"]}]}`)
	meshMessageSchemaLoader = gojsonschema.NewStringLoader(`{"id":"/meshMessageSchema","properties":{"MessageType":{"type":"string"},"Order":{"$ref":"/signedOrderSchema"}},"required":["MessageType","Order"]}`)
)

func setupMeshMessageSchemaValidator() (*gojsonschema.Schema, error) {
	sl := gojsonschema.NewSchemaLoader()
	if err := sl.AddSchemas(addressSchemaLoader); err != nil {
		return nil, err
	}
	if err := sl.AddSchemas(wholeNumberSchemaLoader); err != nil {
		return nil, err
	}
	if err := sl.AddSchemas(hexSchemaLoader); err != nil {
		return nil, err
	}
	if err := sl.AddSchemas(orderSchemaLoader); err != nil {
		return nil, err
	}
	if err := sl.AddSchemas(signedOrderSchemaLoader); err != nil {
		return nil, err
	}
	schema, err := sl.Compile(meshMessageSchemaLoader)
	if err != nil {
		return nil, err
	}
	return schema, nil
}

func setupOrderSchemaValidator() (*gojsonschema.Schema, error) {
	sl := gojsonschema.NewSchemaLoader()
	if err := sl.AddSchemas(addressSchemaLoader); err != nil {
		return nil, err
	}
	if err := sl.AddSchemas(wholeNumberSchemaLoader); err != nil {
		return nil, err
	}
	if err := sl.AddSchemas(hexSchemaLoader); err != nil {
		return nil, err
	}
	if err := sl.AddSchemas(orderSchemaLoader); err != nil {
		return nil, err
	}
	schema, err := sl.Compile(signedOrderSchemaLoader)
	if err != nil {
		return nil, err
	}
	return schema, nil
}

func (app *App) schemaValidateOrder(o []byte) (*gojsonschema.Result, error) {
	orderLoader := gojsonschema.NewBytesLoader(o)

	result, err := app.orderJSONSchema.Validate(orderLoader)
	if err != nil {
		return nil, err
	}

	return result, nil
}

func (app *App) schemaValidateMeshMessage(o []byte) (*gojsonschema.Result, error) {
	messageLoader := gojsonschema.NewBytesLoader(o)

	result, err := app.meshMessageJSONSchema.Validate(messageLoader)
	if err != nil {
		return nil, err
	}

	return result, nil
}

// validateOrders applies general 0x validation and Mesh-specific validation to
// the given orders.
func (app *App) validateOrders(orders []*zeroex.SignedOrder) (*ordervalidator.ValidationResults, error) {
	results := &ordervalidator.ValidationResults{}
	validMeshOrders := []*zeroex.SignedOrder{}
	for _, order := range orders {
		orderHash, err := order.ComputeOrderHash()
		if err != nil {
			log.WithField("error", err).Error("could not compute order hash")
			results.Rejected = append(results.Rejected, &ordervalidator.RejectedOrderInfo{
				OrderHash:   orderHash,
				SignedOrder: order,
				Kind:        ordervalidator.MeshError,
				Status:      ordervalidator.ROInternalError,
			})
			continue
		}
		if order.ExpirationTimeSeconds.Cmp(app.orderWatcher.MaxExpirationTime()) == 1 {
			results.Rejected = append(results.Rejected, &ordervalidator.RejectedOrderInfo{
				OrderHash:   orderHash,
				SignedOrder: order,
				Kind:        ordervalidator.MeshValidation,
				Status:      ordervalidator.ROMaxExpirationExceeded,
			})
			continue
		}
		// Note(albrow): Orders with a sender address can be canceled or invalidated
		// off-chain which is difficult to support since we need to prune
		// canceled/invalidated orders from the database. We can special-case some
		// sender addresses over time. (For example we already have support for
		// validating Coordinator orders. What we're missing is a way to effeciently
		// remove orders that are soft-canceled via the Coordinator API).
		if order.SenderAddress != constants.NullAddress {
			results.Rejected = append(results.Rejected, &ordervalidator.RejectedOrderInfo{
				OrderHash:   orderHash,
				SignedOrder: order,
				Kind:        ordervalidator.MeshValidation,
				Status:      ordervalidator.ROSenderAddressNotAllowed,
			})
			continue
		}
		if order.ChainID.Cmp(big.NewInt(int64(app.chainID))) != 0 {
			results.Rejected = append(results.Rejected, &ordervalidator.RejectedOrderInfo{
				OrderHash:   orderHash,
				SignedOrder: order,
				Kind:        ordervalidator.MeshValidation,
				Status:      ordervalidator.ROIncorrectChain,
			})
			continue
		}
		contractAddresses, err := ethereum.GetContractAddressesForChainID(app.chainID)
		if err == nil {
			// Only check the ExchangeAddress if we know the expected address for the
			// given chainID/networkID. If we don't know it, the order could still be
			// valid.
			expectedExchangeAddress := contractAddresses.Exchange
			if order.ExchangeAddress != expectedExchangeAddress {
				results.Rejected = append(results.Rejected, &ordervalidator.RejectedOrderInfo{
					OrderHash:   orderHash,
					SignedOrder: order,
					Kind:        ordervalidator.MeshValidation,
					Status:      ordervalidator.ROIncorrectExchangeAddress,
				})
				continue
			}
		}
		if err := validateOrderSize(order); err != nil {
			if err == errMaxSize {
				results.Rejected = append(results.Rejected, &ordervalidator.RejectedOrderInfo{
					OrderHash:   orderHash,
					SignedOrder: order,
					Kind:        ordervalidator.MeshValidation,
					Status:      ordervalidator.ROMaxOrderSizeExceeded,
				})
				continue
			} else {
				log.WithField("error", err).Error("could not validate order size")
				results.Rejected = append(results.Rejected, &ordervalidator.RejectedOrderInfo{
					OrderHash:   orderHash,
					SignedOrder: order,
					Kind:        ordervalidator.MeshError,
					Status:      ordervalidator.ROInternalError,
				})
				continue
			}
		}

		// Check if order is already stored in DB
		var dbOrder meshdb.Order
		err = app.db.Orders.FindByID(orderHash.Bytes(), &dbOrder)
		if err != nil {
			if _, ok := err.(db.NotFoundError); !ok {
				log.WithField("error", err).Error("could not check if order was already stored")
				return nil, err
			}
		} else {
			// If stored but flagged for removal, reject it
			if dbOrder.IsRemoved {
				results.Rejected = append(results.Rejected, &ordervalidator.RejectedOrderInfo{
					OrderHash:   orderHash,
					SignedOrder: order,
					Kind:        ordervalidator.MeshValidation,
					Status:      ordervalidator.ROOrderAlreadyStoredAndUnfillable,
				})
				continue
			} else {
				// If stored but not flagged for removal, accept it without re-validation
				results.Accepted = append(results.Accepted, &ordervalidator.AcceptedOrderInfo{
					OrderHash:                orderHash,
					SignedOrder:              order,
					FillableTakerAssetAmount: dbOrder.FillableTakerAssetAmount,
					IsNew:                    false,
				})
				continue
			}
		}

		validMeshOrders = append(validMeshOrders, order)
	}
	areNewOrders := true
	// This timeout of 1min is for limiting how long this call should block at the ETH RPC rate limiter
	ctx, cancel := context.WithTimeout(context.Background(), 1*time.Minute)
	defer cancel()
	zeroexResults := app.orderValidator.BatchValidate(ctx, validMeshOrders, areNewOrders, rpc.LatestBlockNumber)
	zeroexResults.Accepted = append(zeroexResults.Accepted, results.Accepted...)
	zeroexResults.Rejected = append(zeroexResults.Rejected, results.Rejected...)
	return zeroexResults, nil
}

func validateMessageSize(message *p2p.Message) error {
	if len(message.Data) > ordervalidator.MaxOrderSizeInBytes {
		return errMaxSize
	}
	return nil
}

func validateOrderSize(order *zeroex.SignedOrder) error {
	encoded, err := encodeOrder(order)
	if err != nil {
		return err
	}
	if len(encoded) > ordervalidator.MaxOrderSizeInBytes {
		return errMaxSize
	}
	return nil
}<|MERGE_RESOLUTION|>--- conflicted
+++ resolved
@@ -3,11 +3,8 @@
 import (
 	"context"
 	"fmt"
-<<<<<<< HEAD
 	"math/big"
-=======
 	"time"
->>>>>>> 86ffff1f
 
 	"github.com/0xProject/0x-mesh/constants"
 	"github.com/0xProject/0x-mesh/db"
