--- conflicted
+++ resolved
@@ -1,14 +1,6 @@
 package core
 
 import (
-<<<<<<< HEAD
-	"context"
-	"fmt"
-	"math/big"
-	"time"
-
-=======
->>>>>>> 960072df
 	"github.com/0xProject/0x-mesh/constants"
 	"github.com/0xProject/0x-mesh/p2p"
 	"github.com/xeipuuv/gojsonschema"
@@ -91,138 +83,6 @@
 	return result, nil
 }
 
-<<<<<<< HEAD
-// validateOrders applies general 0x validation and Mesh-specific validation to
-// the given orders.
-func (app *App) validateOrders(orders []*zeroex.SignedOrder) (*ordervalidator.ValidationResults, error) {
-	results := &ordervalidator.ValidationResults{}
-	validMeshOrders := []*zeroex.SignedOrder{}
-	for _, order := range orders {
-		orderHash, err := order.ComputeOrderHash()
-		if err != nil {
-			log.WithField("error", err).Error("could not compute order hash")
-			results.Rejected = append(results.Rejected, &ordervalidator.RejectedOrderInfo{
-				OrderHash:   orderHash,
-				SignedOrder: order,
-				Kind:        ordervalidator.MeshError,
-				Status:      ordervalidator.ROInternalError,
-			})
-			continue
-		}
-		if order.ExpirationTimeSeconds.Cmp(app.orderWatcher.MaxExpirationTime()) == 1 {
-			results.Rejected = append(results.Rejected, &ordervalidator.RejectedOrderInfo{
-				OrderHash:   orderHash,
-				SignedOrder: order,
-				Kind:        ordervalidator.MeshValidation,
-				Status:      ordervalidator.ROMaxExpirationExceeded,
-			})
-			continue
-		}
-		// Note(albrow): Orders with a sender address can be canceled or invalidated
-		// off-chain which is difficult to support since we need to prune
-		// canceled/invalidated orders from the database. We can special-case some
-		// sender addresses over time. (For example we already have support for
-		// validating Coordinator orders. What we're missing is a way to effeciently
-		// remove orders that are soft-canceled via the Coordinator API).
-		if order.SenderAddress != constants.NullAddress {
-			results.Rejected = append(results.Rejected, &ordervalidator.RejectedOrderInfo{
-				OrderHash:   orderHash,
-				SignedOrder: order,
-				Kind:        ordervalidator.MeshValidation,
-				Status:      ordervalidator.ROSenderAddressNotAllowed,
-			})
-			continue
-		}
-		if order.ChainID.Cmp(big.NewInt(int64(app.chainID))) != 0 {
-			results.Rejected = append(results.Rejected, &ordervalidator.RejectedOrderInfo{
-				OrderHash:   orderHash,
-				SignedOrder: order,
-				Kind:        ordervalidator.MeshValidation,
-				Status:      ordervalidator.ROIncorrectChain,
-			})
-			continue
-		}
-		contractAddresses, err := ethereum.GetContractAddressesForChainID(app.chainID)
-		if err == nil {
-			// Only check the ExchangeAddress if we know the expected address for the
-			// given chainID/networkID. If we don't know it, the order could still be
-			// valid.
-			expectedExchangeAddress := contractAddresses.Exchange
-			if order.ExchangeAddress != expectedExchangeAddress {
-				results.Rejected = append(results.Rejected, &ordervalidator.RejectedOrderInfo{
-					OrderHash:   orderHash,
-					SignedOrder: order,
-					Kind:        ordervalidator.MeshValidation,
-					Status:      ordervalidator.ROIncorrectExchangeAddress,
-				})
-				continue
-			}
-		}
-		if err := validateOrderSize(order); err != nil {
-			if err == errMaxSize {
-				results.Rejected = append(results.Rejected, &ordervalidator.RejectedOrderInfo{
-					OrderHash:   orderHash,
-					SignedOrder: order,
-					Kind:        ordervalidator.MeshValidation,
-					Status:      ordervalidator.ROMaxOrderSizeExceeded,
-				})
-				continue
-			} else {
-				log.WithField("error", err).Error("could not validate order size")
-				results.Rejected = append(results.Rejected, &ordervalidator.RejectedOrderInfo{
-					OrderHash:   orderHash,
-					SignedOrder: order,
-					Kind:        ordervalidator.MeshError,
-					Status:      ordervalidator.ROInternalError,
-				})
-				continue
-			}
-		}
-
-		// Check if order is already stored in DB
-		var dbOrder meshdb.Order
-		err = app.db.Orders.FindByID(orderHash.Bytes(), &dbOrder)
-		if err != nil {
-			if _, ok := err.(db.NotFoundError); !ok {
-				log.WithField("error", err).Error("could not check if order was already stored")
-				return nil, err
-			}
-		} else {
-			// If stored but flagged for removal, reject it
-			if dbOrder.IsRemoved {
-				results.Rejected = append(results.Rejected, &ordervalidator.RejectedOrderInfo{
-					OrderHash:   orderHash,
-					SignedOrder: order,
-					Kind:        ordervalidator.MeshValidation,
-					Status:      ordervalidator.ROOrderAlreadyStoredAndUnfillable,
-				})
-				continue
-			} else {
-				// If stored but not flagged for removal, accept it without re-validation
-				results.Accepted = append(results.Accepted, &ordervalidator.AcceptedOrderInfo{
-					OrderHash:                orderHash,
-					SignedOrder:              order,
-					FillableTakerAssetAmount: dbOrder.FillableTakerAssetAmount,
-					IsNew:                    false,
-				})
-				continue
-			}
-		}
-
-		validMeshOrders = append(validMeshOrders, order)
-	}
-	areNewOrders := true
-	// This timeout of 1min is for limiting how long this call should block at the ETH RPC rate limiter
-	ctx, cancel := context.WithTimeout(context.Background(), 1*time.Minute)
-	defer cancel()
-	zeroexResults := app.orderValidator.BatchValidate(ctx, validMeshOrders, areNewOrders, rpc.LatestBlockNumber)
-	zeroexResults.Accepted = append(zeroexResults.Accepted, results.Accepted...)
-	zeroexResults.Rejected = append(zeroexResults.Rejected, results.Rejected...)
-	return zeroexResults, nil
-}
-
-=======
->>>>>>> 960072df
 func validateMessageSize(message *p2p.Message) error {
 	if len(message.Data) > constants.MaxOrderSizeInBytes {
 		return constants.ErrMaxMessageSize
