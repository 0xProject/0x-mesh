package meshdb

import (
	"math/big"
	"testing"
	"time"

	"github.com/0xProject/0x-mesh/constants"
	"github.com/0xProject/0x-mesh/db"
	"github.com/0xProject/0x-mesh/ethereum"
	"github.com/0xProject/0x-mesh/zeroex"
	"github.com/ethereum/go-ethereum/common"
	"github.com/google/uuid"
	"github.com/stretchr/testify/assert"
	"github.com/stretchr/testify/require"
)

func TestOrderCRUDOperations(t *testing.T) {
	meshDB, err := New("/tmp/meshdb_testing/" + uuid.New().String())
	require.NoError(t, err)
	defer meshDB.Close()

<<<<<<< HEAD
=======
	contractAddresses, err := ethereum.GetContractAddressesForChainID(constants.TestChainID)
	require.NoError(t, err)

>>>>>>> c27b5920
	makerAddress := constants.GanacheAccount0
	salt := big.NewInt(1548619145450)
	o := &zeroex.Order{
		ChainID:               big.NewInt(constants.TestNetworkID),
		ExchangeAddress:       ethereum.NetworkIDToContractAddresses[constants.TestNetworkID].Exchange,
		MakerAddress:          makerAddress,
		TakerAddress:          constants.NullAddress,
		SenderAddress:         constants.NullAddress,
		FeeRecipientAddress:   common.HexToAddress("0xa258b39954cef5cb142fd567a46cddb31a670124"),
		TakerAssetData:        common.Hex2Bytes("f47261b000000000000000000000000034d402f14d58e001d8efbe6585051bf9706aa064"),
		TakerFeeAssetData:     constants.NullBytes,
		MakerAssetData:        common.Hex2Bytes("025717920000000000000000000000001dc4c1cefef38a777b15aa20260a54e584b16c480000000000000000000000000000000000000000000000000000000000000001"),
		MakerFeeAssetData:     constants.NullBytes,
		Salt:                  salt,
		MakerFee:              big.NewInt(0),
		TakerFee:              big.NewInt(0),
		MakerAssetAmount:      big.NewInt(3551808554499581700),
		TakerAssetAmount:      big.NewInt(1),
		ExpirationTimeSeconds: big.NewInt(1548619325),
	}
	signedOrder, err := zeroex.SignTestOrder(o)
	require.NoError(t, err)

	orderHash, err := o.ComputeOrderHash()
	require.NoError(t, err)

	currentTime := time.Now().UTC()
	fiveMinutesFromNow := currentTime.Add(5 * time.Minute)

	// Insert
	order := &Order{
		Hash:                     orderHash,
		SignedOrder:              signedOrder,
		FillableTakerAssetAmount: big.NewInt(1),
		LastUpdated:              currentTime,
		IsRemoved:                false,
	}
	require.NoError(t, meshDB.Orders.Insert(order))
	// We need to call ResetHash so that unexported hash field is equal in later
	// assertions.
	signedOrder.ResetHash()

	// Find
	foundOrder := &Order{}
	require.NoError(t, meshDB.Orders.FindByID(order.ID(), foundOrder))
	assert.Equal(t, order, foundOrder)

	// Check Indexes
	orders, err := meshDB.FindOrdersByMakerAddressAndMaxSalt(makerAddress, salt)
	require.NoError(t, err)
	assert.Equal(t, []*Order{order}, orders)

	orders, err = meshDB.FindOrdersByMakerAddress(makerAddress)
	require.NoError(t, err)
	assert.Equal(t, []*Order{order}, orders)

	orders, err = meshDB.FindOrdersLastUpdatedBefore(fiveMinutesFromNow)
	require.NoError(t, err)
	assert.Equal(t, []*Order{order}, orders)

	// Update
	modifiedOrder := foundOrder
	modifiedOrder.FillableTakerAssetAmount = big.NewInt(0)
	require.NoError(t, meshDB.Orders.Update(modifiedOrder))
	foundModifiedOrder := &Order{}
	require.NoError(t, meshDB.Orders.FindByID(modifiedOrder.ID(), foundModifiedOrder))
	assert.Equal(t, modifiedOrder, foundModifiedOrder)

	// Delete
	require.NoError(t, meshDB.Orders.Delete(foundModifiedOrder.ID()))
	nonExistentOrder := &Order{}
	err = meshDB.Orders.FindByID(foundModifiedOrder.ID(), nonExistentOrder)
	assert.IsType(t, db.NotFoundError{}, err)
}

func TestParseContractAddressesAndTokenIdsFromAssetData(t *testing.T) {
	// ERC20 AssetData
	erc20AssetData := common.Hex2Bytes("f47261b000000000000000000000000038ae374ecf4db50b0ff37125b591a04997106a32")
	singleAssetDatas, err := parseContractAddressesAndTokenIdsFromAssetData(erc20AssetData)
	require.NoError(t, err)
	assert.Len(t, singleAssetDatas, 1)
	expectedAddress := common.HexToAddress("0x38ae374ecf4db50b0ff37125b591a04997106a32")
	assert.Equal(t, expectedAddress, singleAssetDatas[0].Address)
	var expectedTokenID *big.Int
	assert.Equal(t, expectedTokenID, singleAssetDatas[0].TokenID)

	// ERC721 AssetData
	erc721AssetData := common.Hex2Bytes("025717920000000000000000000000001dc4c1cefef38a777b15aa20260a54e584b16c480000000000000000000000000000000000000000000000000000000000000001")
	singleAssetDatas, err = parseContractAddressesAndTokenIdsFromAssetData(erc721AssetData)
	require.NoError(t, err)
	assert.Equal(t, 1, len(singleAssetDatas))
	expectedAddress = common.HexToAddress("0x1dC4c1cEFEF38a777b15aA20260a54E584b16C48")
	assert.Equal(t, expectedAddress, singleAssetDatas[0].Address)
	expectedTokenID = big.NewInt(1)
	assert.Equal(t, expectedTokenID, singleAssetDatas[0].TokenID)

	// Multi AssetData
	multiAssetData := common.Hex2Bytes("94cfcdd7000000000000000000000000000000000000000000000000000000000000004000000000000000000000000000000000000000000000000000000000000000a00000000000000000000000000000000000000000000000000000000000000002000000000000000000000000000000000000000000000000000000000000004600000000000000000000000000000000000000000000000000000000000000010000000000000000000000000000000000000000000000000000000000000002000000000000000000000000000000000000000000000000000000000000004000000000000000000000000000000000000000000000000000000000000000a00000000000000000000000000000000000000000000000000000000000000024f47261b00000000000000000000000001dc4c1cefef38a777b15aa20260a54e584b16c48000000000000000000000000000000000000000000000000000000000000000000000000000000000000000000000000000000000000000000000044025717920000000000000000000000001dc4c1cefef38a777b15aa20260a54e584b16c480000000000000000000000000000000000000000000000000000000000000001000000000000000000000000000000000000000000000000000000000x94cfcdd7000000000000000000000000000000000000000000000000000000000000004000000000000000000000000000000000000000000000000000000000000000a00000000000000000000000000000000000000000000000000000000000000002000000000000000000000000000000000000000000000000000000000000004600000000000000000000000000000000000000000000000000000000000000010000000000000000000000000000000000000000000000000000000000000002000000000000000000000000000000000000000000000000000000000000004000000000000000000000000000000000000000000000000000000000000000a00000000000000000000000000000000000000000000000000000000000000024f47261b00000000000000000000000001dc4c1cefef38a777b15aa20260a54e584b16c48000000000000000000000000000000000000000000000000000000000000000000000000000000000000000000000000000000000000000000000044025717920000000000000000000000001dc4c1cefef38a777b15aa20260a54e584b16c48000000000000000000000000000000000000000000000000000000000000000100000000000000000000000000000000000000000000000000000000")
	singleAssetDatas, err = parseContractAddressesAndTokenIdsFromAssetData(multiAssetData)
	require.NoError(t, err)
	assert.Equal(t, 2, len(singleAssetDatas))
	expectedSingleAssetDatas := []singleAssetData{
		singleAssetData{
			Address: common.HexToAddress("0x1dc4c1cefef38a777b15aa20260a54e584b16c48"),
		},
		singleAssetData{
			Address: common.HexToAddress("0x1dc4c1cefef38a777b15aa20260a54e584b16c48"),
			TokenID: big.NewInt(1),
		},
	}
	for i, singleAssetData := range singleAssetDatas {
		expectedSingleAssetData := expectedSingleAssetDatas[i]
		assert.Equal(t, expectedSingleAssetData.Address, singleAssetData.Address)
		assert.Equal(t, expectedSingleAssetData.TokenID, singleAssetData.TokenID)
	}
}

func TestTrimOrdersByExpirationTime(t *testing.T) {
	meshDB, err := New("/tmp/meshdb_testing/" + uuid.New().String())
	require.NoError(t, err)
	defer meshDB.Close()

	// TODO(albrow): Move these to top of file.
	contractAddresses, err := ethereum.GetContractAddressesForChainID(constants.TestChainID)
	require.NoError(t, err)
	makerAddress := constants.GanacheAccount0

	// Note: most of the fields in these orders are the same. For the purposes of
	// this test, the only thing that matters is the Salt and ExpirationTime.
	rawUnpinnedOrders := []*zeroex.Order{
		{
			MakerAddress:          makerAddress,
			TakerAddress:          constants.NullAddress,
			SenderAddress:         constants.NullAddress,
			FeeRecipientAddress:   common.HexToAddress("0xa258b39954cef5cb142fd567a46cddb31a670124"),
			TakerAssetData:        common.Hex2Bytes("f47261b000000000000000000000000034d402f14d58e001d8efbe6585051bf9706aa064"),
			MakerAssetData:        common.Hex2Bytes("025717920000000000000000000000001dc4c1cefef38a777b15aa20260a54e584b16c480000000000000000000000000000000000000000000000000000000000000001"),
			ChainID:               big.NewInt(constants.TestNetworkID),
			TakerFeeAssetData:     constants.NullBytes,
			MakerFeeAssetData:     constants.NullBytes,
			Salt:                  big.NewInt(0),
			MakerFee:              big.NewInt(0),
			TakerFee:              big.NewInt(0),
			MakerAssetAmount:      big.NewInt(3551808554499581700),
			TakerAssetAmount:      big.NewInt(1),
			ExpirationTimeSeconds: big.NewInt(100),
			ExchangeAddress:       contractAddresses.Exchange,
		},
		{
			MakerAddress:          makerAddress,
			TakerAddress:          constants.NullAddress,
			SenderAddress:         constants.NullAddress,
			FeeRecipientAddress:   common.HexToAddress("0xa258b39954cef5cb142fd567a46cddb31a670124"),
			TakerAssetData:        common.Hex2Bytes("f47261b000000000000000000000000034d402f14d58e001d8efbe6585051bf9706aa064"),
			MakerAssetData:        common.Hex2Bytes("025717920000000000000000000000001dc4c1cefef38a777b15aa20260a54e584b16c480000000000000000000000000000000000000000000000000000000000000001"),
			ChainID:               big.NewInt(constants.TestNetworkID),
			TakerFeeAssetData:     constants.NullBytes,
			MakerFeeAssetData:     constants.NullBytes,
			Salt:                  big.NewInt(1),
			MakerFee:              big.NewInt(0),
			TakerFee:              big.NewInt(0),
			MakerAssetAmount:      big.NewInt(3551808554499581700),
			TakerAssetAmount:      big.NewInt(1),
			ExpirationTimeSeconds: big.NewInt(200),
			ExchangeAddress:       contractAddresses.Exchange,
		},
		{
			MakerAddress:          makerAddress,
			TakerAddress:          constants.NullAddress,
			SenderAddress:         constants.NullAddress,
			FeeRecipientAddress:   common.HexToAddress("0xa258b39954cef5cb142fd567a46cddb31a670124"),
			TakerAssetData:        common.Hex2Bytes("f47261b000000000000000000000000034d402f14d58e001d8efbe6585051bf9706aa064"),
			MakerAssetData:        common.Hex2Bytes("025717920000000000000000000000001dc4c1cefef38a777b15aa20260a54e584b16c480000000000000000000000000000000000000000000000000000000000000001"),
			ChainID:               big.NewInt(constants.TestNetworkID),
			TakerFeeAssetData:     constants.NullBytes,
			MakerFeeAssetData:     constants.NullBytes,
			Salt:                  big.NewInt(2),
			MakerFee:              big.NewInt(0),
			TakerFee:              big.NewInt(0),
			MakerAssetAmount:      big.NewInt(3551808554499581700),
			TakerAssetAmount:      big.NewInt(1),
			ExpirationTimeSeconds: big.NewInt(200),
			ExchangeAddress:       contractAddresses.Exchange,
		},
		{
			MakerAddress:          makerAddress,
			TakerAddress:          constants.NullAddress,
			SenderAddress:         constants.NullAddress,
			FeeRecipientAddress:   common.HexToAddress("0xa258b39954cef5cb142fd567a46cddb31a670124"),
			TakerAssetData:        common.Hex2Bytes("f47261b000000000000000000000000034d402f14d58e001d8efbe6585051bf9706aa064"),
			MakerAssetData:        common.Hex2Bytes("025717920000000000000000000000001dc4c1cefef38a777b15aa20260a54e584b16c480000000000000000000000000000000000000000000000000000000000000001"),
			ChainID:               big.NewInt(constants.TestNetworkID),
			TakerFeeAssetData:     constants.NullBytes,
			MakerFeeAssetData:     constants.NullBytes,
			Salt:                  big.NewInt(3),
			MakerFee:              big.NewInt(0),
			TakerFee:              big.NewInt(0),
			MakerAssetAmount:      big.NewInt(3551808554499581700),
			TakerAssetAmount:      big.NewInt(1),
			ExpirationTimeSeconds: big.NewInt(300),
			ExchangeAddress:       contractAddresses.Exchange,
		},
	}
	rawPinnedOrders := []*zeroex.Order{
		{
			MakerAddress:          makerAddress,
			TakerAddress:          constants.NullAddress,
			SenderAddress:         constants.NullAddress,
			FeeRecipientAddress:   common.HexToAddress("0xa258b39954cef5cb142fd567a46cddb31a670124"),
			TakerAssetData:        common.Hex2Bytes("f47261b000000000000000000000000034d402f14d58e001d8efbe6585051bf9706aa064"),
			MakerAssetData:        common.Hex2Bytes("025717920000000000000000000000001dc4c1cefef38a777b15aa20260a54e584b16c480000000000000000000000000000000000000000000000000000000000000001"),
			ChainID:               big.NewInt(constants.TestNetworkID),
			TakerFeeAssetData:     constants.NullBytes,
			MakerFeeAssetData:     constants.NullBytes,
			Salt:                  big.NewInt(0),
			MakerFee:              big.NewInt(0),
			TakerFee:              big.NewInt(0),
			MakerAssetAmount:      big.NewInt(3551808554499581700),
			TakerAssetAmount:      big.NewInt(1),
			ExpirationTimeSeconds: big.NewInt(250),
			ExchangeAddress:       contractAddresses.Exchange,
		},
		{
			MakerAddress:          makerAddress,
			TakerAddress:          constants.NullAddress,
			SenderAddress:         constants.NullAddress,
			FeeRecipientAddress:   common.HexToAddress("0xa258b39954cef5cb142fd567a46cddb31a670124"),
			TakerAssetData:        common.Hex2Bytes("f47261b000000000000000000000000034d402f14d58e001d8efbe6585051bf9706aa064"),
			MakerAssetData:        common.Hex2Bytes("025717920000000000000000000000001dc4c1cefef38a777b15aa20260a54e584b16c480000000000000000000000000000000000000000000000000000000000000001"),
			ChainID:               big.NewInt(constants.TestNetworkID),
			TakerFeeAssetData:     constants.NullBytes,
			MakerFeeAssetData:     constants.NullBytes,
			Salt:                  big.NewInt(1),
			MakerFee:              big.NewInt(0),
			TakerFee:              big.NewInt(0),
			MakerAssetAmount:      big.NewInt(3551808554499581700),
			TakerAssetAmount:      big.NewInt(1),
			ExpirationTimeSeconds: big.NewInt(350),
			ExchangeAddress:       contractAddresses.Exchange,
		},
	}

	insertRawOrders(t, meshDB, rawUnpinnedOrders, false)
	pinnedOrders := insertRawOrders(t, meshDB, rawPinnedOrders, true)

	// Call CalculateNewMaxExpirationTimeAndTrimDatabase and check the results.
	targetMaxOrders := 4
	gotExpirationTime, gotRemovedOrders, err := meshDB.TrimOrdersByExpirationTime(targetMaxOrders)
	require.NoError(t, err)
	assert.Equal(t, "199", gotExpirationTime.String(), "newMaxExpirationTime")
	assert.Len(t, gotRemovedOrders, 2, "wrong number of orders removed")

	// Check that the expiration time of each removed order is >= the new max.
	for _, removedOrder := range gotRemovedOrders {
		expirationTimeOfRemovedOrder := removedOrder.SignedOrder.ExpirationTimeSeconds
		assert.True(t, expirationTimeOfRemovedOrder.Cmp(gotExpirationTime) != -1, "an order was removed with expiration time (%s) less than the new max (%s)", expirationTimeOfRemovedOrder, gotExpirationTime)
	}
	var remainingOrders []*Order
	require.NoError(t, meshDB.Orders.FindAll(&remainingOrders))
	assert.Len(t, remainingOrders, 4, "wrong number of orders remaining")

	// Check that the expiration time of each remaining order is <= the new max.
	for _, remainingOrder := range remainingOrders {
		if !remainingOrder.IsPinned {
			// Unpinned orders should not have an expiration time greater than the
			// new max.
			expirationTimeOfRemainingOrder := remainingOrder.SignedOrder.ExpirationTimeSeconds
			newMaxPlusOne := big.NewInt(0).Add(gotExpirationTime, big.NewInt(1))
			assert.True(t, expirationTimeOfRemainingOrder.Cmp(newMaxPlusOne) != 1, "a remaining order had an expiration time (%s) greater than the new max + 1 (%s)", expirationTimeOfRemainingOrder, newMaxPlusOne)
		}
	}

	// Check that the pinned orders are still in the database.
	for _, pinnedOrder := range pinnedOrders {
		require.NoError(t, meshDB.Orders.FindByID(pinnedOrder.Hash.Bytes(), &Order{}))
	}

	// Trying to trim orders when the database is full of pinned orders should
	// return an error.
	_, _, err = meshDB.TrimOrdersByExpirationTime(1)
	assert.EqualError(t, err, ErrDBFilledWithPinnedOrders.Error(), "expected ErrFilledWithPinnedOrders when targetMaxOrders is less than the number of pinned orders")
}

func TestFindOrdersByMakerAddressMakerFeeAssetAddressTokenID(t *testing.T) {
	meshDB, err := New("/tmp/meshdb_testing/" + uuid.New().String())
	require.NoError(t, err)
	defer meshDB.Close()

	makerAddress := constants.GanacheAccount0
	nextSalt := big.NewInt(1548619145450)

	zeroexOrders := []*zeroex.Order{
		// No Maker fee
		&zeroex.Order{
			ChainID:               big.NewInt(constants.TestNetworkID),
			ExchangeAddress:       ethereum.NetworkIDToContractAddresses[constants.TestNetworkID].Exchange,
			MakerAddress:          makerAddress,
			TakerAddress:          constants.NullAddress,
			SenderAddress:         constants.NullAddress,
			FeeRecipientAddress:   common.HexToAddress("0xa258b39954cef5cb142fd567a46cddb31a670124"),
			TakerAssetData:        common.Hex2Bytes("f47261b000000000000000000000000034d402f14d58e001d8efbe6585051bf9706aa064"),
			TakerFeeAssetData:     constants.NullBytes,
			MakerAssetData:        common.Hex2Bytes("025717920000000000000000000000001dc4c1cefef38a777b15aa20260a54e584b16c480000000000000000000000000000000000000000000000000000000000000001"),
			MakerFeeAssetData:     constants.NullBytes,
			Salt:                  nextSalt.Add(nextSalt, big.NewInt(1)),
			MakerFee:              big.NewInt(0),
			TakerFee:              big.NewInt(0),
			MakerAssetAmount:      big.NewInt(3551808554499581700),
			TakerAssetAmount:      big.NewInt(1),
			ExpirationTimeSeconds: big.NewInt(1548619325),
		},
		// ERC20 maker fee
		&zeroex.Order{
			ChainID:               big.NewInt(constants.TestNetworkID),
			ExchangeAddress:       ethereum.NetworkIDToContractAddresses[constants.TestNetworkID].Exchange,
			MakerAddress:          makerAddress,
			TakerAddress:          constants.NullAddress,
			SenderAddress:         constants.NullAddress,
			FeeRecipientAddress:   common.HexToAddress("0xa258b39954cef5cb142fd567a46cddb31a670124"),
			TakerAssetData:        common.Hex2Bytes("f47261b000000000000000000000000034d402f14d58e001d8efbe6585051bf9706aa064"),
			TakerFeeAssetData:     constants.NullBytes,
			MakerAssetData:        common.Hex2Bytes("025717920000000000000000000000001dc4c1cefef38a777b15aa20260a54e584b16c480000000000000000000000000000000000000000000000000000000000000001"),
			MakerFeeAssetData:     common.Hex2Bytes("f47261b000000000000000000000000038ae374ecf4db50b0ff37125b591a04997106a32"),
			Salt:                  nextSalt.Add(nextSalt, big.NewInt(1)),
			MakerFee:              big.NewInt(0),
			TakerFee:              big.NewInt(0),
			MakerAssetAmount:      big.NewInt(3551808554499581700),
			TakerAssetAmount:      big.NewInt(1),
			ExpirationTimeSeconds: big.NewInt(1548619325),
		},
		// ERC721 maker fee with token id = 1
		&zeroex.Order{
			ChainID:               big.NewInt(constants.TestNetworkID),
			ExchangeAddress:       ethereum.NetworkIDToContractAddresses[constants.TestNetworkID].Exchange,
			MakerAddress:          makerAddress,
			TakerAddress:          constants.NullAddress,
			SenderAddress:         constants.NullAddress,
			FeeRecipientAddress:   common.HexToAddress("0xa258b39954cef5cb142fd567a46cddb31a670124"),
			TakerAssetData:        common.Hex2Bytes("f47261b000000000000000000000000034d402f14d58e001d8efbe6585051bf9706aa064"),
			TakerFeeAssetData:     constants.NullBytes,
			MakerAssetData:        common.Hex2Bytes("025717920000000000000000000000001dc4c1cefef38a777b15aa20260a54e584b16c480000000000000000000000000000000000000000000000000000000000000001"),
			MakerFeeAssetData:     common.Hex2Bytes("025717920000000000000000000000001dc4c1cefef38a777b15aa20260a54e584b16c480000000000000000000000000000000000000000000000000000000000000001"),
			Salt:                  nextSalt.Add(nextSalt, big.NewInt(1)),
			MakerFee:              big.NewInt(0),
			TakerFee:              big.NewInt(0),
			MakerAssetAmount:      big.NewInt(3551808554499581700),
			TakerAssetAmount:      big.NewInt(1),
			ExpirationTimeSeconds: big.NewInt(1548619325),
		},
		// ERC721 maker fee with token id = 2
		&zeroex.Order{
			ChainID:               big.NewInt(constants.TestNetworkID),
			ExchangeAddress:       ethereum.NetworkIDToContractAddresses[constants.TestNetworkID].Exchange,
			MakerAddress:          makerAddress,
			TakerAddress:          constants.NullAddress,
			SenderAddress:         constants.NullAddress,
			FeeRecipientAddress:   common.HexToAddress("0xa258b39954cef5cb142fd567a46cddb31a670124"),
			TakerAssetData:        common.Hex2Bytes("f47261b000000000000000000000000034d402f14d58e001d8efbe6585051bf9706aa064"),
			TakerFeeAssetData:     constants.NullBytes,
			MakerAssetData:        common.Hex2Bytes("025717920000000000000000000000001dc4c1cefef38a777b15aa20260a54e584b16c480000000000000000000000000000000000000000000000000000000000000001"),
			MakerFeeAssetData:     common.Hex2Bytes("025717920000000000000000000000001dc4c1cefef38a777b15aa20260a54e584b16c480000000000000000000000000000000000000000000000000000000000000002"),
			Salt:                  nextSalt.Add(nextSalt, big.NewInt(1)),
			MakerFee:              big.NewInt(0),
			TakerFee:              big.NewInt(0),
			MakerAssetAmount:      big.NewInt(3551808554499581700),
			TakerAssetAmount:      big.NewInt(1),
			ExpirationTimeSeconds: big.NewInt(1548619325),
		},
	}
	orders := make([]*Order, len(zeroexOrders))
	for i, o := range zeroexOrders {
		signedOrder, err := zeroex.SignTestOrder(o)
		require.NoError(t, err)
		orderHash, err := o.ComputeOrderHash()
		require.NoError(t, err)

		orders[i] = &Order{
			Hash:                     orderHash,
			SignedOrder:              signedOrder,
			FillableTakerAssetAmount: big.NewInt(1),
			LastUpdated:              time.Now().UTC(),
			IsRemoved:                false,
		}
		require.NoError(t, meshDB.Orders.Insert(orders[i]))
		// We need to call ResetHash so that unexported hash field is equal in later
		// assertions.
		signedOrder.ResetHash()
	}

	testCases := []struct {
		makerFeeAssetAddress common.Address
		makerFeeTokenID      *big.Int
		expectedOrders       []*Order
	}{
		{
			makerFeeAssetAddress: constants.NullAddress,
			makerFeeTokenID:      nil,
			expectedOrders:       orders[0:1],
		},
		{
			makerFeeAssetAddress: common.HexToAddress("0x38ae374ecf4db50b0ff37125b591a04997106a32"),
			makerFeeTokenID:      nil,
			expectedOrders:       orders[1:2],
		},
		{
			// Since no token id was specified, this query should match all token ids.
			makerFeeAssetAddress: common.HexToAddress("0x1dc4c1cefef38a777b15aa20260a54e584b16c48"),
			makerFeeTokenID:      nil,
			expectedOrders:       orders[2:4],
		},
		{
			makerFeeAssetAddress: common.HexToAddress("0x1dc4c1cefef38a777b15aa20260a54e584b16c48"),
			makerFeeTokenID:      big.NewInt(1),
			expectedOrders:       orders[2:3],
		},
		{
			makerFeeAssetAddress: common.HexToAddress("0x1dc4c1cefef38a777b15aa20260a54e584b16c48"),
			makerFeeTokenID:      big.NewInt(2),
			expectedOrders:       orders[3:4],
		},
	}
	for i, tc := range testCases {
		foundOrders, err := meshDB.FindOrdersByMakerAddressMakerFeeAssetAddressAndTokenID(makerAddress, tc.makerFeeAssetAddress, tc.makerFeeTokenID)
		require.NoError(t, err)
		assert.Equal(t, tc.expectedOrders, foundOrders, "test case %d", i)
	}
}

func insertRawOrders(t *testing.T, meshDB *MeshDB, rawOrders []*zeroex.Order, isPinned bool) []*Order {
	results := make([]*Order, len(rawOrders))
	for i, order := range rawOrders {
		// Sign, compute order hash, and insert.
		signedOrder, err := zeroex.SignTestOrder(order)
		require.NoError(t, err)
		orderHash, err := order.ComputeOrderHash()
		require.NoError(t, err)

		order := &Order{
			Hash:                     orderHash,
			SignedOrder:              signedOrder,
			FillableTakerAssetAmount: big.NewInt(1),
			LastUpdated:              time.Now(),
			IsRemoved:                false,
			IsPinned:                 isPinned,
		}
		results[i] = order
		require.NoError(t, meshDB.Orders.Insert(order))
	}
	return results
}<|MERGE_RESOLUTION|>--- conflicted
+++ resolved
@@ -20,17 +20,14 @@
 	require.NoError(t, err)
 	defer meshDB.Close()
 
-<<<<<<< HEAD
-=======
 	contractAddresses, err := ethereum.GetContractAddressesForChainID(constants.TestChainID)
 	require.NoError(t, err)
 
->>>>>>> c27b5920
 	makerAddress := constants.GanacheAccount0
 	salt := big.NewInt(1548619145450)
 	o := &zeroex.Order{
-		ChainID:               big.NewInt(constants.TestNetworkID),
-		ExchangeAddress:       ethereum.NetworkIDToContractAddresses[constants.TestNetworkID].Exchange,
+		ChainID:               big.NewInt(constants.TestChainID),
+		ExchangeAddress:       contractAddresses.Exchange,
 		MakerAddress:          makerAddress,
 		TakerAddress:          constants.NullAddress,
 		SenderAddress:         constants.NullAddress,
@@ -163,7 +160,7 @@
 			FeeRecipientAddress:   common.HexToAddress("0xa258b39954cef5cb142fd567a46cddb31a670124"),
 			TakerAssetData:        common.Hex2Bytes("f47261b000000000000000000000000034d402f14d58e001d8efbe6585051bf9706aa064"),
 			MakerAssetData:        common.Hex2Bytes("025717920000000000000000000000001dc4c1cefef38a777b15aa20260a54e584b16c480000000000000000000000000000000000000000000000000000000000000001"),
-			ChainID:               big.NewInt(constants.TestNetworkID),
+			ChainID:               big.NewInt(constants.TestChainID),
 			TakerFeeAssetData:     constants.NullBytes,
 			MakerFeeAssetData:     constants.NullBytes,
 			Salt:                  big.NewInt(0),
@@ -181,7 +178,7 @@
 			FeeRecipientAddress:   common.HexToAddress("0xa258b39954cef5cb142fd567a46cddb31a670124"),
 			TakerAssetData:        common.Hex2Bytes("f47261b000000000000000000000000034d402f14d58e001d8efbe6585051bf9706aa064"),
 			MakerAssetData:        common.Hex2Bytes("025717920000000000000000000000001dc4c1cefef38a777b15aa20260a54e584b16c480000000000000000000000000000000000000000000000000000000000000001"),
-			ChainID:               big.NewInt(constants.TestNetworkID),
+			ChainID:               big.NewInt(constants.TestChainID),
 			TakerFeeAssetData:     constants.NullBytes,
 			MakerFeeAssetData:     constants.NullBytes,
 			Salt:                  big.NewInt(1),
@@ -199,7 +196,7 @@
 			FeeRecipientAddress:   common.HexToAddress("0xa258b39954cef5cb142fd567a46cddb31a670124"),
 			TakerAssetData:        common.Hex2Bytes("f47261b000000000000000000000000034d402f14d58e001d8efbe6585051bf9706aa064"),
 			MakerAssetData:        common.Hex2Bytes("025717920000000000000000000000001dc4c1cefef38a777b15aa20260a54e584b16c480000000000000000000000000000000000000000000000000000000000000001"),
-			ChainID:               big.NewInt(constants.TestNetworkID),
+			ChainID:               big.NewInt(constants.TestChainID),
 			TakerFeeAssetData:     constants.NullBytes,
 			MakerFeeAssetData:     constants.NullBytes,
 			Salt:                  big.NewInt(2),
@@ -217,7 +214,7 @@
 			FeeRecipientAddress:   common.HexToAddress("0xa258b39954cef5cb142fd567a46cddb31a670124"),
 			TakerAssetData:        common.Hex2Bytes("f47261b000000000000000000000000034d402f14d58e001d8efbe6585051bf9706aa064"),
 			MakerAssetData:        common.Hex2Bytes("025717920000000000000000000000001dc4c1cefef38a777b15aa20260a54e584b16c480000000000000000000000000000000000000000000000000000000000000001"),
-			ChainID:               big.NewInt(constants.TestNetworkID),
+			ChainID:               big.NewInt(constants.TestChainID),
 			TakerFeeAssetData:     constants.NullBytes,
 			MakerFeeAssetData:     constants.NullBytes,
 			Salt:                  big.NewInt(3),
@@ -237,7 +234,7 @@
 			FeeRecipientAddress:   common.HexToAddress("0xa258b39954cef5cb142fd567a46cddb31a670124"),
 			TakerAssetData:        common.Hex2Bytes("f47261b000000000000000000000000034d402f14d58e001d8efbe6585051bf9706aa064"),
 			MakerAssetData:        common.Hex2Bytes("025717920000000000000000000000001dc4c1cefef38a777b15aa20260a54e584b16c480000000000000000000000000000000000000000000000000000000000000001"),
-			ChainID:               big.NewInt(constants.TestNetworkID),
+			ChainID:               big.NewInt(constants.TestChainID),
 			TakerFeeAssetData:     constants.NullBytes,
 			MakerFeeAssetData:     constants.NullBytes,
 			Salt:                  big.NewInt(0),
@@ -255,7 +252,7 @@
 			FeeRecipientAddress:   common.HexToAddress("0xa258b39954cef5cb142fd567a46cddb31a670124"),
 			TakerAssetData:        common.Hex2Bytes("f47261b000000000000000000000000034d402f14d58e001d8efbe6585051bf9706aa064"),
 			MakerAssetData:        common.Hex2Bytes("025717920000000000000000000000001dc4c1cefef38a777b15aa20260a54e584b16c480000000000000000000000000000000000000000000000000000000000000001"),
-			ChainID:               big.NewInt(constants.TestNetworkID),
+			ChainID:               big.NewInt(constants.TestChainID),
 			TakerFeeAssetData:     constants.NullBytes,
 			MakerFeeAssetData:     constants.NullBytes,
 			Salt:                  big.NewInt(1),
@@ -314,14 +311,17 @@
 	require.NoError(t, err)
 	defer meshDB.Close()
 
+	contractAddresses, err := ethereum.GetContractAddressesForChainID(constants.TestChainID)
+	require.NoError(t, err)
+
 	makerAddress := constants.GanacheAccount0
 	nextSalt := big.NewInt(1548619145450)
 
 	zeroexOrders := []*zeroex.Order{
 		// No Maker fee
 		&zeroex.Order{
-			ChainID:               big.NewInt(constants.TestNetworkID),
-			ExchangeAddress:       ethereum.NetworkIDToContractAddresses[constants.TestNetworkID].Exchange,
+			ChainID:               big.NewInt(constants.TestChainID),
+			ExchangeAddress:       contractAddresses.Exchange,
 			MakerAddress:          makerAddress,
 			TakerAddress:          constants.NullAddress,
 			SenderAddress:         constants.NullAddress,
@@ -339,8 +339,8 @@
 		},
 		// ERC20 maker fee
 		&zeroex.Order{
-			ChainID:               big.NewInt(constants.TestNetworkID),
-			ExchangeAddress:       ethereum.NetworkIDToContractAddresses[constants.TestNetworkID].Exchange,
+			ChainID:               big.NewInt(constants.TestChainID),
+			ExchangeAddress:       contractAddresses.Exchange,
 			MakerAddress:          makerAddress,
 			TakerAddress:          constants.NullAddress,
 			SenderAddress:         constants.NullAddress,
@@ -358,8 +358,8 @@
 		},
 		// ERC721 maker fee with token id = 1
 		&zeroex.Order{
-			ChainID:               big.NewInt(constants.TestNetworkID),
-			ExchangeAddress:       ethereum.NetworkIDToContractAddresses[constants.TestNetworkID].Exchange,
+			ChainID:               big.NewInt(constants.TestChainID),
+			ExchangeAddress:       contractAddresses.Exchange,
 			MakerAddress:          makerAddress,
 			TakerAddress:          constants.NullAddress,
 			SenderAddress:         constants.NullAddress,
@@ -377,8 +377,8 @@
 		},
 		// ERC721 maker fee with token id = 2
 		&zeroex.Order{
-			ChainID:               big.NewInt(constants.TestNetworkID),
-			ExchangeAddress:       ethereum.NetworkIDToContractAddresses[constants.TestNetworkID].Exchange,
+			ChainID:               big.NewInt(constants.TestChainID),
+			ExchangeAddress:       contractAddresses.Exchange,
 			MakerAddress:          makerAddress,
 			TakerAddress:          constants.NullAddress,
 			SenderAddress:         constants.NullAddress,
