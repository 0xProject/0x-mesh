--- conflicted
+++ resolved
@@ -137,16 +137,177 @@
 	}
 }
 
-<<<<<<< HEAD
+func TestTrimOrdersByExpirationTime(t *testing.T) {
+	meshDB, err := New("/tmp/meshdb_testing/" + uuid.New().String())
+	require.NoError(t, err)
+	defer meshDB.Close()
+
+	// TODO(albrow): Move these to top of file.
+	contractAddresses, err := ethereum.GetContractAddressesForNetworkID(constants.TestNetworkID)
+	require.NoError(t, err)
+	makerAddress := constants.GanacheAccount0
+
+	// Note: most of the fields in these orders are the same. For the purposes of
+	// this test, the only thing that matters is the Salt and ExpirationTime.
+	rawUnpinnedOrders := []*zeroex.Order{
+		{
+			MakerAddress:          makerAddress,
+			TakerAddress:          constants.NullAddress,
+			SenderAddress:         constants.NullAddress,
+			FeeRecipientAddress:   common.HexToAddress("0xa258b39954cef5cb142fd567a46cddb31a670124"),
+			TakerAssetData:        common.Hex2Bytes("f47261b000000000000000000000000034d402f14d58e001d8efbe6585051bf9706aa064"),
+			MakerAssetData:        common.Hex2Bytes("025717920000000000000000000000001dc4c1cefef38a777b15aa20260a54e584b16c480000000000000000000000000000000000000000000000000000000000000001"),
+			ChainID:               big.NewInt(constants.TestNetworkID),
+			TakerFeeAssetData:     constants.NullBytes,
+			MakerFeeAssetData:     constants.NullBytes,
+			Salt:                  big.NewInt(0),
+			MakerFee:              big.NewInt(0),
+			TakerFee:              big.NewInt(0),
+			MakerAssetAmount:      big.NewInt(3551808554499581700),
+			TakerAssetAmount:      big.NewInt(1),
+			ExpirationTimeSeconds: big.NewInt(100),
+			ExchangeAddress:       contractAddresses.Exchange,
+		},
+		{
+			MakerAddress:          makerAddress,
+			TakerAddress:          constants.NullAddress,
+			SenderAddress:         constants.NullAddress,
+			FeeRecipientAddress:   common.HexToAddress("0xa258b39954cef5cb142fd567a46cddb31a670124"),
+			TakerAssetData:        common.Hex2Bytes("f47261b000000000000000000000000034d402f14d58e001d8efbe6585051bf9706aa064"),
+			MakerAssetData:        common.Hex2Bytes("025717920000000000000000000000001dc4c1cefef38a777b15aa20260a54e584b16c480000000000000000000000000000000000000000000000000000000000000001"),
+			ChainID:               big.NewInt(constants.TestNetworkID),
+			TakerFeeAssetData:     constants.NullBytes,
+			MakerFeeAssetData:     constants.NullBytes,
+			Salt:                  big.NewInt(1),
+			MakerFee:              big.NewInt(0),
+			TakerFee:              big.NewInt(0),
+			MakerAssetAmount:      big.NewInt(3551808554499581700),
+			TakerAssetAmount:      big.NewInt(1),
+			ExpirationTimeSeconds: big.NewInt(200),
+			ExchangeAddress:       contractAddresses.Exchange,
+		},
+		{
+			MakerAddress:          makerAddress,
+			TakerAddress:          constants.NullAddress,
+			SenderAddress:         constants.NullAddress,
+			FeeRecipientAddress:   common.HexToAddress("0xa258b39954cef5cb142fd567a46cddb31a670124"),
+			TakerAssetData:        common.Hex2Bytes("f47261b000000000000000000000000034d402f14d58e001d8efbe6585051bf9706aa064"),
+			MakerAssetData:        common.Hex2Bytes("025717920000000000000000000000001dc4c1cefef38a777b15aa20260a54e584b16c480000000000000000000000000000000000000000000000000000000000000001"),
+			ChainID:               big.NewInt(constants.TestNetworkID),
+			TakerFeeAssetData:     constants.NullBytes,
+			MakerFeeAssetData:     constants.NullBytes,
+			Salt:                  big.NewInt(2),
+			MakerFee:              big.NewInt(0),
+			TakerFee:              big.NewInt(0),
+			MakerAssetAmount:      big.NewInt(3551808554499581700),
+			TakerAssetAmount:      big.NewInt(1),
+			ExpirationTimeSeconds: big.NewInt(200),
+			ExchangeAddress:       contractAddresses.Exchange,
+		},
+		{
+			MakerAddress:          makerAddress,
+			TakerAddress:          constants.NullAddress,
+			SenderAddress:         constants.NullAddress,
+			FeeRecipientAddress:   common.HexToAddress("0xa258b39954cef5cb142fd567a46cddb31a670124"),
+			TakerAssetData:        common.Hex2Bytes("f47261b000000000000000000000000034d402f14d58e001d8efbe6585051bf9706aa064"),
+			MakerAssetData:        common.Hex2Bytes("025717920000000000000000000000001dc4c1cefef38a777b15aa20260a54e584b16c480000000000000000000000000000000000000000000000000000000000000001"),
+			ChainID:               big.NewInt(constants.TestNetworkID),
+			TakerFeeAssetData:     constants.NullBytes,
+			MakerFeeAssetData:     constants.NullBytes,
+			Salt:                  big.NewInt(3),
+			MakerFee:              big.NewInt(0),
+			TakerFee:              big.NewInt(0),
+			MakerAssetAmount:      big.NewInt(3551808554499581700),
+			TakerAssetAmount:      big.NewInt(1),
+			ExpirationTimeSeconds: big.NewInt(300),
+			ExchangeAddress:       contractAddresses.Exchange,
+		},
+	}
+	rawPinnedOrders := []*zeroex.Order{
+		{
+			MakerAddress:          makerAddress,
+			TakerAddress:          constants.NullAddress,
+			SenderAddress:         constants.NullAddress,
+			FeeRecipientAddress:   common.HexToAddress("0xa258b39954cef5cb142fd567a46cddb31a670124"),
+			TakerAssetData:        common.Hex2Bytes("f47261b000000000000000000000000034d402f14d58e001d8efbe6585051bf9706aa064"),
+			MakerAssetData:        common.Hex2Bytes("025717920000000000000000000000001dc4c1cefef38a777b15aa20260a54e584b16c480000000000000000000000000000000000000000000000000000000000000001"),
+			ChainID:               big.NewInt(constants.TestNetworkID),
+			TakerFeeAssetData:     constants.NullBytes,
+			MakerFeeAssetData:     constants.NullBytes,
+			Salt:                  big.NewInt(0),
+			MakerFee:              big.NewInt(0),
+			TakerFee:              big.NewInt(0),
+			MakerAssetAmount:      big.NewInt(3551808554499581700),
+			TakerAssetAmount:      big.NewInt(1),
+			ExpirationTimeSeconds: big.NewInt(250),
+			ExchangeAddress:       contractAddresses.Exchange,
+		},
+		{
+			MakerAddress:          makerAddress,
+			TakerAddress:          constants.NullAddress,
+			SenderAddress:         constants.NullAddress,
+			FeeRecipientAddress:   common.HexToAddress("0xa258b39954cef5cb142fd567a46cddb31a670124"),
+			TakerAssetData:        common.Hex2Bytes("f47261b000000000000000000000000034d402f14d58e001d8efbe6585051bf9706aa064"),
+			MakerAssetData:        common.Hex2Bytes("025717920000000000000000000000001dc4c1cefef38a777b15aa20260a54e584b16c480000000000000000000000000000000000000000000000000000000000000001"),
+			ChainID:               big.NewInt(constants.TestNetworkID),
+			TakerFeeAssetData:     constants.NullBytes,
+			MakerFeeAssetData:     constants.NullBytes,
+			Salt:                  big.NewInt(1),
+			MakerFee:              big.NewInt(0),
+			TakerFee:              big.NewInt(0),
+			MakerAssetAmount:      big.NewInt(3551808554499581700),
+			TakerAssetAmount:      big.NewInt(1),
+			ExpirationTimeSeconds: big.NewInt(350),
+			ExchangeAddress:       contractAddresses.Exchange,
+		},
+	}
+
+	insertRawOrders(t, meshDB, rawUnpinnedOrders, false)
+	pinnedOrders := insertRawOrders(t, meshDB, rawPinnedOrders, true)
+
+	// Call CalculateNewMaxExpirationTimeAndTrimDatabase and check the results.
+	targetMaxOrders := 4
+	gotExpirationTime, gotRemovedOrders, err := meshDB.TrimOrdersByExpirationTime(targetMaxOrders)
+	require.NoError(t, err)
+	assert.Equal(t, "199", gotExpirationTime.String(), "newMaxExpirationTime")
+	assert.Len(t, gotRemovedOrders, 2, "wrong number of orders removed")
+
+	// Check that the expiration time of each removed order is >= the new max.
+	for _, removedOrder := range gotRemovedOrders {
+		expirationTimeOfRemovedOrder := removedOrder.SignedOrder.ExpirationTimeSeconds
+		assert.True(t, expirationTimeOfRemovedOrder.Cmp(gotExpirationTime) != -1, "an order was removed with expiration time (%s) less than the new max (%s)", expirationTimeOfRemovedOrder, gotExpirationTime)
+	}
+	var remainingOrders []*Order
+	require.NoError(t, meshDB.Orders.FindAll(&remainingOrders))
+	assert.Len(t, remainingOrders, 4, "wrong number of orders remaining")
+
+	// Check that the expiration time of each remaining order is <= the new max.
+	for _, remainingOrder := range remainingOrders {
+		if !remainingOrder.IsPinned {
+			// Unpinned orders should not have an expiration time greater than the
+			// new max.
+			expirationTimeOfRemainingOrder := remainingOrder.SignedOrder.ExpirationTimeSeconds
+			newMaxPlusOne := big.NewInt(0).Add(gotExpirationTime, big.NewInt(1))
+			assert.True(t, expirationTimeOfRemainingOrder.Cmp(newMaxPlusOne) != 1, "a remaining order had an expiration time (%s) greater than the new max + 1 (%s)", expirationTimeOfRemainingOrder, newMaxPlusOne)
+		}
+	}
+
+	// Check that the pinned orders are still in the database.
+	for _, pinnedOrder := range pinnedOrders {
+		require.NoError(t, meshDB.Orders.FindByID(pinnedOrder.Hash.Bytes(), &Order{}))
+	}
+
+	// Trying to trim orders when the database is full of pinned orders should
+	// return an error.
+	_, _, err = meshDB.TrimOrdersByExpirationTime(1)
+	assert.EqualError(t, err, ErrDBFilledWithPinnedOrders.Error(), "expected ErrFilledWithPinnedOrders when targetMaxOrders is less than the number of pinned orders")
+}
+
 func TestFindOrdersByMakerAddressMakerFeeAssetAddressTokenID(t *testing.T) {
-=======
-func TestTrimOrdersByExpirationTime(t *testing.T) {
->>>>>>> c4f3f7a6
 	meshDB, err := New("/tmp/meshdb_testing/" + uuid.New().String())
 	require.NoError(t, err)
 	defer meshDB.Close()
 
-<<<<<<< HEAD
 	makerAddress := constants.GanacheAccount0
 	nextSalt := big.NewInt(1548619145450)
 
@@ -155,129 +316,76 @@
 		&zeroex.Order{
 			ChainID:               big.NewInt(constants.TestNetworkID),
 			ExchangeAddress:       ethereum.NetworkIDToContractAddresses[constants.TestNetworkID].Exchange,
-=======
-	// TODO(albrow): Move these to top of file.
-	contractAddresses, err := ethereum.GetContractAddressesForNetworkID(constants.TestNetworkID)
-	require.NoError(t, err)
-	makerAddress := constants.GanacheAccount0
-
-	// Note: most of the fields in these orders are the same. For the purposes of
-	// this test, the only thing that matters is the Salt and ExpirationTime.
-	rawUnpinnedOrders := []*zeroex.Order{
-		{
->>>>>>> c4f3f7a6
-			MakerAddress:          makerAddress,
-			TakerAddress:          constants.NullAddress,
-			SenderAddress:         constants.NullAddress,
-			FeeRecipientAddress:   common.HexToAddress("0xa258b39954cef5cb142fd567a46cddb31a670124"),
-			TakerAssetData:        common.Hex2Bytes("f47261b000000000000000000000000034d402f14d58e001d8efbe6585051bf9706aa064"),
-<<<<<<< HEAD
+			MakerAddress:          makerAddress,
+			TakerAddress:          constants.NullAddress,
+			SenderAddress:         constants.NullAddress,
+			FeeRecipientAddress:   common.HexToAddress("0xa258b39954cef5cb142fd567a46cddb31a670124"),
+			TakerAssetData:        common.Hex2Bytes("f47261b000000000000000000000000034d402f14d58e001d8efbe6585051bf9706aa064"),
 			TakerFeeAssetData:     constants.NullBytes,
 			MakerAssetData:        common.Hex2Bytes("025717920000000000000000000000001dc4c1cefef38a777b15aa20260a54e584b16c480000000000000000000000000000000000000000000000000000000000000001"),
 			MakerFeeAssetData:     constants.NullBytes,
 			Salt:                  nextSalt.Add(nextSalt, big.NewInt(1)),
-=======
-			MakerAssetData:        common.Hex2Bytes("025717920000000000000000000000001dc4c1cefef38a777b15aa20260a54e584b16c480000000000000000000000000000000000000000000000000000000000000001"),
-			Salt:                  big.NewInt(0),
->>>>>>> c4f3f7a6
-			MakerFee:              big.NewInt(0),
-			TakerFee:              big.NewInt(0),
-			MakerAssetAmount:      big.NewInt(3551808554499581700),
-			TakerAssetAmount:      big.NewInt(1),
-<<<<<<< HEAD
+			MakerFee:              big.NewInt(0),
+			TakerFee:              big.NewInt(0),
+			MakerAssetAmount:      big.NewInt(3551808554499581700),
+			TakerAssetAmount:      big.NewInt(1),
 			ExpirationTimeSeconds: big.NewInt(1548619325),
 		},
 		// ERC20 maker fee
 		&zeroex.Order{
 			ChainID:               big.NewInt(constants.TestNetworkID),
 			ExchangeAddress:       ethereum.NetworkIDToContractAddresses[constants.TestNetworkID].Exchange,
-=======
-			ExpirationTimeSeconds: big.NewInt(100),
-			ExchangeAddress:       contractAddresses.Exchange,
-		},
-		{
->>>>>>> c4f3f7a6
-			MakerAddress:          makerAddress,
-			TakerAddress:          constants.NullAddress,
-			SenderAddress:         constants.NullAddress,
-			FeeRecipientAddress:   common.HexToAddress("0xa258b39954cef5cb142fd567a46cddb31a670124"),
-			TakerAssetData:        common.Hex2Bytes("f47261b000000000000000000000000034d402f14d58e001d8efbe6585051bf9706aa064"),
-<<<<<<< HEAD
+			MakerAddress:          makerAddress,
+			TakerAddress:          constants.NullAddress,
+			SenderAddress:         constants.NullAddress,
+			FeeRecipientAddress:   common.HexToAddress("0xa258b39954cef5cb142fd567a46cddb31a670124"),
+			TakerAssetData:        common.Hex2Bytes("f47261b000000000000000000000000034d402f14d58e001d8efbe6585051bf9706aa064"),
 			TakerFeeAssetData:     constants.NullBytes,
 			MakerAssetData:        common.Hex2Bytes("025717920000000000000000000000001dc4c1cefef38a777b15aa20260a54e584b16c480000000000000000000000000000000000000000000000000000000000000001"),
 			MakerFeeAssetData:     common.Hex2Bytes("f47261b000000000000000000000000038ae374ecf4db50b0ff37125b591a04997106a32"),
 			Salt:                  nextSalt.Add(nextSalt, big.NewInt(1)),
-=======
-			MakerAssetData:        common.Hex2Bytes("025717920000000000000000000000001dc4c1cefef38a777b15aa20260a54e584b16c480000000000000000000000000000000000000000000000000000000000000001"),
-			Salt:                  big.NewInt(1),
->>>>>>> c4f3f7a6
-			MakerFee:              big.NewInt(0),
-			TakerFee:              big.NewInt(0),
-			MakerAssetAmount:      big.NewInt(3551808554499581700),
-			TakerAssetAmount:      big.NewInt(1),
-<<<<<<< HEAD
+			MakerFee:              big.NewInt(0),
+			TakerFee:              big.NewInt(0),
+			MakerAssetAmount:      big.NewInt(3551808554499581700),
+			TakerAssetAmount:      big.NewInt(1),
 			ExpirationTimeSeconds: big.NewInt(1548619325),
 		},
 		// ERC721 maker fee with token id = 1
 		&zeroex.Order{
 			ChainID:               big.NewInt(constants.TestNetworkID),
 			ExchangeAddress:       ethereum.NetworkIDToContractAddresses[constants.TestNetworkID].Exchange,
-=======
-			ExpirationTimeSeconds: big.NewInt(200),
-			ExchangeAddress:       contractAddresses.Exchange,
-		},
-		{
->>>>>>> c4f3f7a6
-			MakerAddress:          makerAddress,
-			TakerAddress:          constants.NullAddress,
-			SenderAddress:         constants.NullAddress,
-			FeeRecipientAddress:   common.HexToAddress("0xa258b39954cef5cb142fd567a46cddb31a670124"),
-			TakerAssetData:        common.Hex2Bytes("f47261b000000000000000000000000034d402f14d58e001d8efbe6585051bf9706aa064"),
-<<<<<<< HEAD
+			MakerAddress:          makerAddress,
+			TakerAddress:          constants.NullAddress,
+			SenderAddress:         constants.NullAddress,
+			FeeRecipientAddress:   common.HexToAddress("0xa258b39954cef5cb142fd567a46cddb31a670124"),
+			TakerAssetData:        common.Hex2Bytes("f47261b000000000000000000000000034d402f14d58e001d8efbe6585051bf9706aa064"),
 			TakerFeeAssetData:     constants.NullBytes,
 			MakerAssetData:        common.Hex2Bytes("025717920000000000000000000000001dc4c1cefef38a777b15aa20260a54e584b16c480000000000000000000000000000000000000000000000000000000000000001"),
 			MakerFeeAssetData:     common.Hex2Bytes("025717920000000000000000000000001dc4c1cefef38a777b15aa20260a54e584b16c480000000000000000000000000000000000000000000000000000000000000001"),
 			Salt:                  nextSalt.Add(nextSalt, big.NewInt(1)),
-=======
-			MakerAssetData:        common.Hex2Bytes("025717920000000000000000000000001dc4c1cefef38a777b15aa20260a54e584b16c480000000000000000000000000000000000000000000000000000000000000001"),
-			Salt:                  big.NewInt(2),
->>>>>>> c4f3f7a6
-			MakerFee:              big.NewInt(0),
-			TakerFee:              big.NewInt(0),
-			MakerAssetAmount:      big.NewInt(3551808554499581700),
-			TakerAssetAmount:      big.NewInt(1),
-<<<<<<< HEAD
+			MakerFee:              big.NewInt(0),
+			TakerFee:              big.NewInt(0),
+			MakerAssetAmount:      big.NewInt(3551808554499581700),
+			TakerAssetAmount:      big.NewInt(1),
 			ExpirationTimeSeconds: big.NewInt(1548619325),
 		},
 		// ERC721 maker fee with token id = 2
 		&zeroex.Order{
 			ChainID:               big.NewInt(constants.TestNetworkID),
 			ExchangeAddress:       ethereum.NetworkIDToContractAddresses[constants.TestNetworkID].Exchange,
-=======
-			ExpirationTimeSeconds: big.NewInt(200),
-			ExchangeAddress:       contractAddresses.Exchange,
-		},
-		{
->>>>>>> c4f3f7a6
-			MakerAddress:          makerAddress,
-			TakerAddress:          constants.NullAddress,
-			SenderAddress:         constants.NullAddress,
-			FeeRecipientAddress:   common.HexToAddress("0xa258b39954cef5cb142fd567a46cddb31a670124"),
-			TakerAssetData:        common.Hex2Bytes("f47261b000000000000000000000000034d402f14d58e001d8efbe6585051bf9706aa064"),
-<<<<<<< HEAD
+			MakerAddress:          makerAddress,
+			TakerAddress:          constants.NullAddress,
+			SenderAddress:         constants.NullAddress,
+			FeeRecipientAddress:   common.HexToAddress("0xa258b39954cef5cb142fd567a46cddb31a670124"),
+			TakerAssetData:        common.Hex2Bytes("f47261b000000000000000000000000034d402f14d58e001d8efbe6585051bf9706aa064"),
 			TakerFeeAssetData:     constants.NullBytes,
 			MakerAssetData:        common.Hex2Bytes("025717920000000000000000000000001dc4c1cefef38a777b15aa20260a54e584b16c480000000000000000000000000000000000000000000000000000000000000001"),
 			MakerFeeAssetData:     common.Hex2Bytes("025717920000000000000000000000001dc4c1cefef38a777b15aa20260a54e584b16c480000000000000000000000000000000000000000000000000000000000000002"),
 			Salt:                  nextSalt.Add(nextSalt, big.NewInt(1)),
-=======
-			MakerAssetData:        common.Hex2Bytes("025717920000000000000000000000001dc4c1cefef38a777b15aa20260a54e584b16c480000000000000000000000000000000000000000000000000000000000000001"),
-			Salt:                  big.NewInt(3),
->>>>>>> c4f3f7a6
-			MakerFee:              big.NewInt(0),
-			TakerFee:              big.NewInt(0),
-			MakerAssetAmount:      big.NewInt(3551808554499581700),
-			TakerAssetAmount:      big.NewInt(1),
-<<<<<<< HEAD
+			MakerFee:              big.NewInt(0),
+			TakerFee:              big.NewInt(0),
+			MakerAssetAmount:      big.NewInt(3551808554499581700),
+			TakerAssetAmount:      big.NewInt(1),
 			ExpirationTimeSeconds: big.NewInt(1548619325),
 		},
 	}
@@ -338,83 +446,6 @@
 		require.NoError(t, err)
 		assert.Equal(t, tc.expectedOrders, foundOrders, "test case %d", i)
 	}
-=======
-			ExpirationTimeSeconds: big.NewInt(300),
-			ExchangeAddress:       contractAddresses.Exchange,
-		},
-	}
-	rawPinnedOrders := []*zeroex.Order{
-		{
-			MakerAddress:          makerAddress,
-			TakerAddress:          constants.NullAddress,
-			SenderAddress:         constants.NullAddress,
-			FeeRecipientAddress:   common.HexToAddress("0xa258b39954cef5cb142fd567a46cddb31a670124"),
-			TakerAssetData:        common.Hex2Bytes("f47261b000000000000000000000000034d402f14d58e001d8efbe6585051bf9706aa064"),
-			MakerAssetData:        common.Hex2Bytes("025717920000000000000000000000001dc4c1cefef38a777b15aa20260a54e584b16c480000000000000000000000000000000000000000000000000000000000000001"),
-			Salt:                  big.NewInt(0),
-			MakerFee:              big.NewInt(0),
-			TakerFee:              big.NewInt(0),
-			MakerAssetAmount:      big.NewInt(3551808554499581700),
-			TakerAssetAmount:      big.NewInt(1),
-			ExpirationTimeSeconds: big.NewInt(250),
-			ExchangeAddress:       contractAddresses.Exchange,
-		},
-		{
-			MakerAddress:          makerAddress,
-			TakerAddress:          constants.NullAddress,
-			SenderAddress:         constants.NullAddress,
-			FeeRecipientAddress:   common.HexToAddress("0xa258b39954cef5cb142fd567a46cddb31a670124"),
-			TakerAssetData:        common.Hex2Bytes("f47261b000000000000000000000000034d402f14d58e001d8efbe6585051bf9706aa064"),
-			MakerAssetData:        common.Hex2Bytes("025717920000000000000000000000001dc4c1cefef38a777b15aa20260a54e584b16c480000000000000000000000000000000000000000000000000000000000000001"),
-			Salt:                  big.NewInt(1),
-			MakerFee:              big.NewInt(0),
-			TakerFee:              big.NewInt(0),
-			MakerAssetAmount:      big.NewInt(3551808554499581700),
-			TakerAssetAmount:      big.NewInt(1),
-			ExpirationTimeSeconds: big.NewInt(350),
-			ExchangeAddress:       contractAddresses.Exchange,
-		},
-	}
-
-	insertRawOrders(t, meshDB, rawUnpinnedOrders, false)
-	pinnedOrders := insertRawOrders(t, meshDB, rawPinnedOrders, true)
-
-	// Call CalculateNewMaxExpirationTimeAndTrimDatabase and check the results.
-	targetMaxOrders := 4
-	gotExpirationTime, gotRemovedOrders, err := meshDB.TrimOrdersByExpirationTime(targetMaxOrders)
-	require.NoError(t, err)
-	assert.Equal(t, "199", gotExpirationTime.String(), "newMaxExpirationTime")
-	assert.Len(t, gotRemovedOrders, 2, "wrong number of orders removed")
-
-	// Check that the expiration time of each removed order is >= the new max.
-	for _, removedOrder := range gotRemovedOrders {
-		expirationTimeOfRemovedOrder := removedOrder.SignedOrder.ExpirationTimeSeconds
-		assert.True(t, expirationTimeOfRemovedOrder.Cmp(gotExpirationTime) != -1, "an order was removed with expiration time (%s) less than the new max (%s)", expirationTimeOfRemovedOrder, gotExpirationTime)
-	}
-	var remainingOrders []*Order
-	require.NoError(t, meshDB.Orders.FindAll(&remainingOrders))
-	assert.Len(t, remainingOrders, 4, "wrong number of orders remaining")
-
-	// Check that the expiration time of each remaining order is <= the new max.
-	for _, remainingOrder := range remainingOrders {
-		if !remainingOrder.IsPinned {
-			// Unpinned orders should not have an expiration time greater than the
-			// new max.
-			expirationTimeOfRemainingOrder := remainingOrder.SignedOrder.ExpirationTimeSeconds
-			newMaxPlusOne := big.NewInt(0).Add(gotExpirationTime, big.NewInt(1))
-			assert.True(t, expirationTimeOfRemainingOrder.Cmp(newMaxPlusOne) != 1, "a remaining order had an expiration time (%s) greater than the new max + 1 (%s)", expirationTimeOfRemainingOrder, newMaxPlusOne)
-		}
-	}
-
-	// Check that the pinned orders are still in the database.
-	for _, pinnedOrder := range pinnedOrders {
-		require.NoError(t, meshDB.Orders.FindByID(pinnedOrder.Hash.Bytes(), &Order{}))
-	}
-
-	// Trying to trim orders when the database is full of pinned orders should
-	// return an error.
-	_, _, err = meshDB.TrimOrdersByExpirationTime(1)
-	assert.EqualError(t, err, ErrDBFilledWithPinnedOrders.Error(), "expected ErrFilledWithPinnedOrders when targetMaxOrders is less than the number of pinned orders")
 }
 
 func insertRawOrders(t *testing.T, meshDB *MeshDB, rawOrders []*zeroex.Order, isPinned bool) []*Order {
@@ -438,5 +469,4 @@
 		require.NoError(t, meshDB.Orders.Insert(order))
 	}
 	return results
->>>>>>> c4f3f7a6
 }