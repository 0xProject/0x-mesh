package meshdb

import (
<<<<<<< HEAD
	"bytes"
=======
	"errors"
>>>>>>> c4f3f7a6
	"fmt"
	"math/big"
	"time"

	"github.com/0xProject/0x-mesh/constants"
<<<<<<< HEAD

=======
>>>>>>> c4f3f7a6
	"github.com/0xProject/0x-mesh/db"
	"github.com/0xProject/0x-mesh/ethereum/miniheader"
	"github.com/0xProject/0x-mesh/zeroex"
	"github.com/ethereum/go-ethereum/common"
	log "github.com/sirupsen/logrus"
)

var ErrDBFilledWithPinnedOrders = errors.New("the database is full of pinned orders; no orders can be removed in order to make space")

// Order is the database representation a 0x order along with some relevant metadata
type Order struct {
	Hash        common.Hash
	SignedOrder *zeroex.SignedOrder
	// When was this order last validated
	LastUpdated time.Time
	// How much of this order can still be filled
	FillableTakerAssetAmount *big.Int
	// Was this order flagged for removal? Due to the possibility of block-reorgs, instead
	// of immediately removing an order when FillableTakerAssetAmount becomes 0, we instead
	// flag it for removal. After this order isn't updated for X time and has IsRemoved = true,
	// the order can be permanently deleted.
	IsRemoved bool
	// IsPinned indicates whether or not the order is pinned. Pinned orders are
	// not removed from the database unless they become unfillable.
	IsPinned bool
}

// ID returns the Order's ID
func (o Order) ID() []byte {
	return o.Hash.Bytes()
}

// Metadata is the database representation of MeshDB instance metadata
type Metadata struct {
	EthereumNetworkID int
	MaxExpirationTime *big.Int
}

// ID returns the id used for the metadata collection (one per DB)
func (m Metadata) ID() []byte {
	return []byte{0}
}

// MeshDB instantiates the DB connection and creates all the collections used by the application
type MeshDB struct {
	database    *db.DB
	metadata    *MetadataCollection
	MiniHeaders *MiniHeadersCollection
	Orders      *OrdersCollection
}

// MiniHeadersCollection represents a DB collection of mini Ethereum block headers
type MiniHeadersCollection struct {
	*db.Collection
	numberIndex *db.Index
}

// OrdersCollection represents a DB collection of 0x orders
type OrdersCollection struct {
	*db.Collection
<<<<<<< HEAD
	MakerAddressAndSaltIndex                     *db.Index
	MakerAddressTokenAddressTokenIDIndex         *db.Index
	MakerAddressMakerFeeAssetAddressTokenIDIndex *db.Index
	LastUpdatedIndex                             *db.Index
	IsRemovedIndex                               *db.Index
=======
	MakerAddressAndSaltIndex             *db.Index
	MakerAddressTokenAddressTokenIDIndex *db.Index
	LastUpdatedIndex                     *db.Index
	IsRemovedIndex                       *db.Index
	ExpirationTimeIndex                  *db.Index
>>>>>>> c4f3f7a6
}

// MetadataCollection represents a DB collection used to store instance metadata
type MetadataCollection struct {
	*db.Collection
}

// New instantiates a new MeshDB instance
func New(path string) (*MeshDB, error) {
	database, err := db.Open(path)
	if err != nil {
		return nil, err
	}

	miniHeaders, err := setupMiniHeaders(database)
	if err != nil {
		return nil, err
	}

	orders, err := setupOrders(database)
	if err != nil {
		return nil, err
	}

	metadata, err := setupMetadata(database)
	if err != nil {
		return nil, err
	}

	return &MeshDB{
		database:    database,
		metadata:    metadata,
		MiniHeaders: miniHeaders,
		Orders:      orders,
	}, nil
}

func setupOrders(database *db.DB) (*OrdersCollection, error) {
	col, err := database.NewCollection("order", &Order{})
	if err != nil {
		return nil, err
	}
	lastUpdatedIndex := col.AddIndex("lastUpdated", func(m db.Model) []byte {
		index := []byte(m.(*Order).LastUpdated.UTC().Format(time.RFC3339Nano))
		return index
	})
	makerAddressAndSaltIndex := col.AddIndex("makerAddressAndSalt", func(m db.Model) []byte {
		// By default, the index is sorted in byte order. In order to sort by
		// numerical order, we need to pad with zeroes. The maximum length of an
		// unsigned 256 bit integer is 80, so we pad with zeroes such that the
		// length of the number is always 80.
		signedOrder := m.(*Order).SignedOrder
		index := []byte(fmt.Sprintf("%s|%s", signedOrder.MakerAddress.Hex(), uint256ToConstantLengthBytes(signedOrder.Salt)))
		return index
	})
	// TODO(fabio): Optimize this index callback since it gets called many times under-the-hood.
	// We might want to parse the assetData once and store it's components in the DB. The trade-off
	// here is compute time for storage space.
	makerAddressTokenAddressTokenIDIndex := col.AddMultiIndex("makerAddressTokenAddressTokenId", func(m db.Model) [][]byte {
		order := m.(*Order)
		singleAssetDatas, err := parseContractAddressesAndTokenIdsFromAssetData(order.SignedOrder.MakerAssetData)
		if err != nil {
			log.WithFields(log.Fields{
				"error": err.Error(),
			}).Panic("Parsing assetData failed")
		}

		indexValues := make([][]byte, len(singleAssetDatas))
		for i, singleAssetData := range singleAssetDatas {
			indexValue := []byte(order.SignedOrder.MakerAddress.Hex() + "|" + singleAssetData.Address.Hex() + "|")
			if singleAssetData.TokenID != nil {
				indexValue = append(indexValue, singleAssetData.TokenID.Bytes()...)
			}
			indexValues[i] = indexValue
		}
		return indexValues
	})
	makerAddressMakerFeeAssetAddressTokenIDIndex := col.AddMultiIndex("makerAddressMakerFeeAssetAddressTokenID", func(m db.Model) [][]byte {
		order := m.(*Order)

		if bytes.Equal(order.SignedOrder.MakerFeeAssetData, constants.NullBytes) {
			// MakerFeeAssetData is optional and the lack of a maker fee is indicated
			// by null bytes ("0x0"). We still want to index this value so we can look
			// up orders without a maker fee.
			return [][]byte{
				[]byte(order.SignedOrder.MakerAddress.Hex() + "|" + common.ToHex(constants.NullBytes) + "|"),
			}
		}

		singleAssetDatas, err := parseContractAddressesAndTokenIdsFromAssetData(order.SignedOrder.MakerFeeAssetData)
		if err != nil {
			log.WithFields(log.Fields{
				"error": err.Error(),
			}).Panic("Parsing assetData failed")
		}

		indexValues := make([][]byte, len(singleAssetDatas))
		for i, singleAssetData := range singleAssetDatas {
			indexValue := []byte(order.SignedOrder.MakerAddress.Hex() + "|" + singleAssetData.Address.Hex() + "|")
			if singleAssetData.TokenID != nil {
				indexValue = append(indexValue, singleAssetData.TokenID.Bytes()...)
			}
			indexValues[i] = indexValue
		}
		return indexValues
	})

	isRemovedIndex := col.AddIndex("isRemoved", func(m db.Model) []byte {
		order := m.(*Order)
		// false = 0; true = 1
		if order.IsRemoved {
			return []byte{1}
		}
		return []byte{0}
	})

	expirationTimeIndex := col.AddIndex("expirationTime", func(m db.Model) []byte {
		order := m.(*Order)
		expTimeString := uint256ToConstantLengthBytes(order.SignedOrder.ExpirationTimeSeconds)
		// We separate pinned and non-pinned orders via a prefix that is either 0 or
		// 1.
		pinnedString := "0"
		if order.IsPinned {
			pinnedString = "1"
		}
		return []byte(fmt.Sprintf("%s|%s", pinnedString, expTimeString))
	})

	return &OrdersCollection{
<<<<<<< HEAD
		Collection:                                   col,
		MakerAddressTokenAddressTokenIDIndex:         makerAddressTokenAddressTokenIDIndex,
		MakerAddressMakerFeeAssetAddressTokenIDIndex: makerAddressMakerFeeAssetAddressTokenIDIndex,
		MakerAddressAndSaltIndex:                     makerAddressAndSaltIndex,
		LastUpdatedIndex:                             lastUpdatedIndex,
		IsRemovedIndex:                               isRemovedIndex,
=======
		Collection:                           col,
		MakerAddressTokenAddressTokenIDIndex: makerAddressTokenAddressTokenIDIndex,
		MakerAddressAndSaltIndex:             makerAddressAndSaltIndex,
		LastUpdatedIndex:                     lastUpdatedIndex,
		IsRemovedIndex:                       isRemovedIndex,
		ExpirationTimeIndex:                  expirationTimeIndex,
>>>>>>> c4f3f7a6
	}, nil
}

func setupMiniHeaders(database *db.DB) (*MiniHeadersCollection, error) {
	col, err := database.NewCollection("miniHeader", &miniheader.MiniHeader{})
	if err != nil {
		return nil, err
	}
	numberIndex := col.AddIndex("number", func(model db.Model) []byte {
		// By default, the index is sorted in byte order. In order to sort by
		// numerical order, we need to pad with zeroes. The maximum length of an
		// unsigned 256 bit integer is 80, so we pad with zeroes such that the
		// length of the number is always 80.
		number := model.(*miniheader.MiniHeader).Number
		return uint256ToConstantLengthBytes(number)
	})

	return &MiniHeadersCollection{
		Collection:  col,
		numberIndex: numberIndex,
	}, nil
}

func setupMetadata(database *db.DB) (*MetadataCollection, error) {
	col, err := database.NewCollection("metadata", &Metadata{})
	if err != nil {
		return nil, err
	}
	return &MetadataCollection{col}, nil
}

// Close closes the database connection
func (m *MeshDB) Close() {
	m.database.Close()
}

// FindAllMiniHeadersSortedByNumber returns all MiniHeaders sorted by block number
func (m *MeshDB) FindAllMiniHeadersSortedByNumber() ([]*miniheader.MiniHeader, error) {
	miniHeaders := []*miniheader.MiniHeader{}
	query := m.MiniHeaders.NewQuery(m.MiniHeaders.numberIndex.All())
	if err := query.Run(&miniHeaders); err != nil {
		return nil, err
	}
	return miniHeaders, nil
}

// FindLatestMiniHeader returns the latest MiniHeader (i.e. the one with the
// largest block number), or nil if there are none in the database.
func (m *MeshDB) FindLatestMiniHeader() (*miniheader.MiniHeader, error) {
	miniHeaders := []*miniheader.MiniHeader{}
	query := m.MiniHeaders.NewQuery(m.MiniHeaders.numberIndex.All()).Reverse().Max(1)
	if err := query.Run(&miniHeaders); err != nil {
		return nil, err
	}
	if len(miniHeaders) == 0 {
		return nil, nil
	}
	return miniHeaders[0], nil
}

// FindOrdersByMakerAddress finds all orders belonging to a particular maker address
func (m *MeshDB) FindOrdersByMakerAddress(makerAddress common.Address) ([]*Order, error) {
	prefix := []byte(makerAddress.Hex() + "|")
	filter := m.Orders.MakerAddressTokenAddressTokenIDIndex.PrefixFilter(prefix)
	orders := []*Order{}
	if err := m.Orders.NewQuery(filter).Run(&orders); err != nil {
		return nil, err
	}
	return orders, nil
}

// FindOrdersByMakerAddressTokenAddressAndTokenID finds all orders belonging to a particular maker
// address where makerAssetData encodes for a particular token contract and optionally a token ID
func (m *MeshDB) FindOrdersByMakerAddressTokenAddressAndTokenID(makerAddress, tokenAddress common.Address, tokenID *big.Int) ([]*Order, error) {
	prefix := []byte(makerAddress.Hex() + "|" + tokenAddress.Hex() + "|")
	if tokenID != nil {
		prefix = append(prefix, tokenID.Bytes()...)
	}
	filter := m.Orders.MakerAddressTokenAddressTokenIDIndex.PrefixFilter(prefix)
	orders := []*Order{}
	if err := m.Orders.NewQuery(filter).Run(&orders); err != nil {
		return nil, err
	}
	return orders, nil
}

// FindOrdersByMakerAddressMakerFeeAssetAddressTokenID finds all orders belonging to
// a particular maker address where makerFeeAssetData encodes for a particular
// token contract and optionally a token ID. To find orders without a maker fee,
// use constants.NullAddress for makerFeeAssetAddress.
func (m *MeshDB) FindOrdersByMakerAddressMakerFeeAssetAddressAndTokenID(makerAddress, makerFeeAssetAddress common.Address, tokenID *big.Int) ([]*Order, error) {
	var prefix []byte
	if makerFeeAssetAddress == constants.NullAddress {
		prefix = []byte(makerAddress.Hex() + "|" + common.ToHex(constants.NullBytes) + "|")
	} else {
		prefix = []byte(makerAddress.Hex() + "|" + makerFeeAssetAddress.Hex() + "|")
		if tokenID != nil {
			prefix = append(prefix, tokenID.Bytes()...)
		}
	}

	filter := m.Orders.MakerAddressMakerFeeAssetAddressTokenIDIndex.PrefixFilter(prefix)
	orders := []*Order{}
	if err := m.Orders.NewQuery(filter).Run(&orders); err != nil {
		return nil, err
	}
	return orders, nil
}

// FindOrdersByMakerAddressAndMaxSalt finds all orders belonging to a particular maker address that
// also have a salt value less then or equal to X
func (m *MeshDB) FindOrdersByMakerAddressAndMaxSalt(makerAddress common.Address, salt *big.Int) ([]*Order, error) {
	// DB range queries exclude the limit value however the 0x protocol `cancelOrdersUpTo` method
	// is inclusive of the value supplied. In order to make this helper method more useful to our
	// particular use-case, we add 1 to the supplied salt (making the query inclusive instead)
	saltPlusOne := new(big.Int).Add(salt, big.NewInt(1))
	start := []byte(fmt.Sprintf("%s|%080s", makerAddress.Hex(), "0"))
	limit := []byte(fmt.Sprintf("%s|%s", makerAddress.Hex(), uint256ToConstantLengthBytes(saltPlusOne)))
	filter := m.Orders.MakerAddressAndSaltIndex.RangeFilter(start, limit)
	orders := []*Order{}
	if err := m.Orders.NewQuery(filter).Run(&orders); err != nil {
		return nil, err
	}
	return orders, nil
}

// FindOrdersLastUpdatedBefore finds all orders where the LastUpdated time is less
// than X
func (m *MeshDB) FindOrdersLastUpdatedBefore(lastUpdated time.Time) ([]*Order, error) {
	start := []byte(time.Unix(0, 0).Format(time.RFC3339Nano))
	limit := []byte(lastUpdated.UTC().Format(time.RFC3339Nano))
	filter := m.Orders.LastUpdatedIndex.RangeFilter(start, limit)
	orders := []*Order{}
	if err := m.Orders.NewQuery(filter).Run(&orders); err != nil {
		return nil, err
	}
	return orders, nil
}

// FindRemovedOrders finds all orders that have been flagged for removal
func (m *MeshDB) FindRemovedOrders() ([]*Order, error) {
	var removedOrders []*Order
	isRemovedFilter := m.Orders.IsRemovedIndex.ValueFilter([]byte{1})
	if err := m.Orders.NewQuery(isRemovedFilter).Run(&removedOrders); err != nil {
		return nil, err
	}
	return removedOrders, nil
}

// GetMetadata returns the metadata (or a db.NotFoundError if no metadata has been found).
func (m *MeshDB) GetMetadata() (*Metadata, error) {
	var metadata Metadata
	if err := m.metadata.FindByID([]byte{0}, &metadata); err != nil {
		return nil, err
	}
	return &metadata, nil
}

// SaveMetadata inserts the metadata into the database, overwriting any existing
// metadata.
func (m *MeshDB) SaveMetadata(metadata *Metadata) error {
	if err := m.metadata.Insert(metadata); err != nil {
		return err
	}
	return nil
}

// UpdateMetadata updates the metadata in the database via a transaction. It
// accepts a callback function which will be provided with the old metadata and
// should return the new metadata to save.
func (m *MeshDB) UpdateMetadata(updater func(oldmetadata Metadata) (newMetadata Metadata)) error {
	txn := m.metadata.OpenTransaction()
	defer func() {
		_ = txn.Discard()
	}()

	oldMetadata, err := m.GetMetadata()
	if err != nil {
		return err
	}
	newMetadata := updater(*oldMetadata)
	if err := txn.Update(&newMetadata); err != nil {
		return err
	}

	return txn.Commit()
}

type singleAssetData struct {
	Address common.Address
	TokenID *big.Int
}

func parseContractAddressesAndTokenIdsFromAssetData(assetData []byte) ([]singleAssetData, error) {
	singleAssetDatas := []singleAssetData{}
	assetDataDecoder := zeroex.NewAssetDataDecoder()

	assetDataName, err := assetDataDecoder.GetName(assetData)
	if err != nil {
		return nil, err
	}
	switch assetDataName {
	case "ERC20Token":
		var decodedAssetData zeroex.ERC20AssetData
		err := assetDataDecoder.Decode(assetData, &decodedAssetData)
		if err != nil {
			return nil, err
		}
		a := singleAssetData{
			Address: decodedAssetData.Address,
		}
		singleAssetDatas = append(singleAssetDatas, a)
	case "ERC721Token":
		var decodedAssetData zeroex.ERC721AssetData
		err := assetDataDecoder.Decode(assetData, &decodedAssetData)
		if err != nil {
			return nil, err
		}
		a := singleAssetData{
			Address: decodedAssetData.Address,
			TokenID: decodedAssetData.TokenId,
		}
		singleAssetDatas = append(singleAssetDatas, a)
	case "ERC1155Assets":
		var decodedAssetData zeroex.ERC1155AssetData
		err := assetDataDecoder.Decode(assetData, &decodedAssetData)
		if err != nil {
			return nil, err
		}
		for _, id := range decodedAssetData.Ids {
			a := singleAssetData{
				Address: decodedAssetData.Address,
				TokenID: id,
			}
			singleAssetDatas = append(singleAssetDatas, a)
		}
	case "MultiAsset":
		var decodedAssetData zeroex.MultiAssetData
		err := assetDataDecoder.Decode(assetData, &decodedAssetData)
		if err != nil {
			return nil, err
		}
		for _, assetData := range decodedAssetData.NestedAssetData {
			as, err := parseContractAddressesAndTokenIdsFromAssetData(assetData)
			if err != nil {
				return nil, err
			}
			singleAssetDatas = append(singleAssetDatas, as...)
		}
	default:
		return nil, fmt.Errorf("unrecognized assetData type name found: %s", assetDataName)
	}
	return singleAssetDatas, nil
}

func uint256ToConstantLengthBytes(v *big.Int) []byte {
	return []byte(fmt.Sprintf("%080s", v.String()))
}

// TrimOrdersByExpirationTime removes existing orders with the highest
// expiration time until the number of remaining orders is <= targetMaxOrders.
// It returns any orders that were removed and the new max expiration time that
// can be used to eliminate incoming orders that expire too far in the future.
func (m *MeshDB) TrimOrdersByExpirationTime(targetMaxOrders int) (newMaxExpirationTime *big.Int, removedOrders []*Order, err error) {
	txn := m.Orders.OpenTransaction()
	defer func() {
		_ = txn.Discard()
	}()

	numOrders, err := m.Orders.Count()
	if err != nil {
		return nil, nil, err
	}
	if numOrders <= targetMaxOrders {
		// If the number of orders is less than the target, we don't need to remove
		// any orders. Return UnlimitedExpirationTime.
		return constants.UnlimitedExpirationTime, nil, nil
	}

	// Find the orders which we need to remove. We use a prefix filter of "0|: so
	// that we only remove non-pinned orders.
	filter := m.Orders.ExpirationTimeIndex.PrefixFilter([]byte("0|"))
	numOrdersToRemove := numOrders - targetMaxOrders
	if err := m.Orders.NewQuery(filter).Reverse().Max(numOrdersToRemove).Run(&removedOrders); err != nil {
		return nil, nil, err
	}

	// Remove those orders and commit the transaction.
	for _, order := range removedOrders {
		if err := txn.Delete(order.Hash.Bytes()); err != nil {
			return nil, nil, err
		}
	}
	if err := txn.Commit(); err != nil {
		return nil, nil, err
	}

	// If we could not remove numOrdersToRemove orders than it means the database
	// is full of pinned orders. We still remove as many orders as we can and then
	// return an error.
	if len(removedOrders) < numOrdersToRemove {
		return nil, nil, ErrDBFilledWithPinnedOrders
	}

	// The new max expiration time is simply the minimum expiration time of the
	// orders that were removed (i.e., the expiration time of the last order in
	// the slice). We add a buffer of -1 just to make sure we don't exceed
	// targetMaxOrders. This means it is technically possible that there are a
	// number of orders currently in the database that exceed the max expiration
	// time, but no new orders that exceed this time will be added.
	newMaxExpirationTime = removedOrders[len(removedOrders)-1].SignedOrder.ExpirationTimeSeconds
	newMaxExpirationTime = newMaxExpirationTime.Sub(newMaxExpirationTime, big.NewInt(1))
	return newMaxExpirationTime, removedOrders, nil
}

// CountPinnedOrders returns the number of pinned orders.
func (m *MeshDB) CountPinnedOrders() (int, error) {
	// We use a prefix filter of "1|" so that we only count pinned orders.
	filter := m.Orders.ExpirationTimeIndex.PrefixFilter([]byte("1|"))
	return m.Orders.NewQuery(filter).Count()
}<|MERGE_RESOLUTION|>--- conflicted
+++ resolved
@@ -1,20 +1,13 @@
 package meshdb
 
 import (
-<<<<<<< HEAD
 	"bytes"
-=======
 	"errors"
->>>>>>> c4f3f7a6
 	"fmt"
 	"math/big"
 	"time"
 
 	"github.com/0xProject/0x-mesh/constants"
-<<<<<<< HEAD
-
-=======
->>>>>>> c4f3f7a6
 	"github.com/0xProject/0x-mesh/db"
 	"github.com/0xProject/0x-mesh/ethereum/miniheader"
 	"github.com/0xProject/0x-mesh/zeroex"
@@ -75,19 +68,12 @@
 // OrdersCollection represents a DB collection of 0x orders
 type OrdersCollection struct {
 	*db.Collection
-<<<<<<< HEAD
 	MakerAddressAndSaltIndex                     *db.Index
 	MakerAddressTokenAddressTokenIDIndex         *db.Index
 	MakerAddressMakerFeeAssetAddressTokenIDIndex *db.Index
 	LastUpdatedIndex                             *db.Index
 	IsRemovedIndex                               *db.Index
-=======
-	MakerAddressAndSaltIndex             *db.Index
-	MakerAddressTokenAddressTokenIDIndex *db.Index
-	LastUpdatedIndex                     *db.Index
-	IsRemovedIndex                       *db.Index
 	ExpirationTimeIndex                  *db.Index
->>>>>>> c4f3f7a6
 }
 
 // MetadataCollection represents a DB collection used to store instance metadata
@@ -217,21 +203,13 @@
 	})
 
 	return &OrdersCollection{
-<<<<<<< HEAD
 		Collection:                                   col,
 		MakerAddressTokenAddressTokenIDIndex:         makerAddressTokenAddressTokenIDIndex,
 		MakerAddressMakerFeeAssetAddressTokenIDIndex: makerAddressMakerFeeAssetAddressTokenIDIndex,
 		MakerAddressAndSaltIndex:                     makerAddressAndSaltIndex,
 		LastUpdatedIndex:                             lastUpdatedIndex,
 		IsRemovedIndex:                               isRemovedIndex,
-=======
-		Collection:                           col,
-		MakerAddressTokenAddressTokenIDIndex: makerAddressTokenAddressTokenIDIndex,
-		MakerAddressAndSaltIndex:             makerAddressAndSaltIndex,
-		LastUpdatedIndex:                     lastUpdatedIndex,
-		IsRemovedIndex:                       isRemovedIndex,
 		ExpirationTimeIndex:                  expirationTimeIndex,
->>>>>>> c4f3f7a6
 	}, nil
 }
 
