--- conflicted
+++ resolved
@@ -56,10 +56,9 @@
 	ZRXToken            common.Address `json:"zrxToken"`
 }
 
-<<<<<<< HEAD
-// NetworkIDToContractAddresses maps networkId to a mapping of contract name to Ethereum address
-// on that given network
-var NetworkIDToContractAddresses = map[int]ContractAddresses{
+// ChainIDToContractAddresses maps chainId to a mapping of contract name to Ethereum address
+// on that given chain
+var ChainIDToContractAddresses = map[int]ContractAddresses{
 	// TODO(albrow): Uncomment these after we have deployed V3 to each network.
 	// // Mainnet
 	// 1: ContractAddresses{
@@ -72,23 +71,6 @@
 	// 	WETH9:               common.HexToAddress("0xc02aaa39b223fe8d0a0e5c4f27ead9083c756cc2"),
 	// 	ZRXToken:            common.HexToAddress("0xe41d2489571d322189246dafa5ebde1f4699f498"),
 	// },
-=======
-// ChainIDToContractAddresses maps chainId to a mapping of contract name to Ethereum address
-// on that given chain
-var ChainIDToContractAddresses = map[int]ContractAddresses{
-	// Mainnet
-	1: ContractAddresses{
-		ERC20Proxy:          common.HexToAddress("0x95e6f48254609a6ee006f7d493c8e5fb97094cef"),
-		ERC721Proxy:         common.HexToAddress("0xefc70a1b18c432bdc64b596838b4d138f6bc6cad"),
-		ERC1155Proxy:        common.HexToAddress("0x7eefbd48fd63d441ec7435d024ec7c5131019add"),
-		Exchange:            common.HexToAddress("0x080bf510fcbf18b91105470639e9561022937712"),
-		Coordinator:         common.HexToAddress("0xa14857e8930acd9a882d33ec20559beb5479c8a6"),
-		CoordinatorRegistry: common.HexToAddress("0x45797531b873fd5e519477a070a955764c1a5b07"),
-		DevUtils:            common.HexToAddress("0x92d9a4d50190ae04e03914db2ee650124af844e6"),
-		WETH9:               common.HexToAddress("0xc02aaa39b223fe8d0a0e5c4f27ead9083c756cc2"),
-		ZRXToken:            common.HexToAddress("0xe41d2489571d322189246dafa5ebde1f4699f498"),
-	},
->>>>>>> c27b5920
 	// Ropsten
 	3: ContractAddresses{
 		ERC20Proxy:          common.HexToAddress("0xb1408f4c245a23c31b98d2c626777d4c0d766caa"),
