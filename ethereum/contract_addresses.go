package ethereum

import (
	"fmt"

	"github.com/0xProject/0x-mesh/constants"
	"github.com/ethereum/go-ethereum/common"
)

// GetContractAddressesForNetworkID returns the contract name mapping for the
// given network. It returns an error if the network doesn't exist.
func GetContractAddressesForNetworkID(networkID int) (ContractAddresses, error) {
	if contractAddresses, ok := NetworkIDToContractAddresses[networkID]; ok {
		return contractAddresses, nil
	}
	return ContractAddresses{}, fmt.Errorf("invalid network: %d", networkID)
}

func AddContractAddressesForNetworkID(networkID int, addresses ContractAddresses) error {
	if _, alreadExists := NetworkIDToContractAddresses[networkID]; alreadExists {
		return fmt.Errorf("cannot add contract addresses for network ID %d: addresses for this network id are already defined", networkID)
	}
	if addresses.Exchange == constants.NullAddress {
		return fmt.Errorf("cannot add contract addresses for network ID %d: Exchange address is required", networkID)
	}
	if addresses.DevUtils == constants.NullAddress {
		return fmt.Errorf("cannot add contract addresses for network ID %d: DevUtils address is required", networkID)
	}
	if addresses.ERC20Proxy == constants.NullAddress {
		return fmt.Errorf("cannot add contract addresses for network ID %d: ERC20Proxy address is required", networkID)
	}
	if addresses.ERC721Proxy == constants.NullAddress {
		return fmt.Errorf("cannot add contract addresses for network ID %d: ERC721Proxy address is required", networkID)
	}
	if addresses.ERC1155Proxy == constants.NullAddress {
		return fmt.Errorf("cannot add contract addresses for network ID %d: ERC1155Proxy address is required", networkID)
	}
	// TODO(albrow): Uncomment this if we re-add coordinator support.
	// if addresses.CoordinatorRegistry == constants.NullAddress {
	// 	return fmt.Errorf("cannot add contract addresses for network ID %d: CoordinatorRegistry address is required", networkID)
	// }
	NetworkIDToContractAddresses[networkID] = addresses
	return nil
}

// ContractAddresses maps a contract's name to it's Ethereum address
type ContractAddresses struct {
	ERC20Proxy          common.Address `json:"erc20Proxy"`
	ERC721Proxy         common.Address `json:"erc721Proxy"`
	ERC1155Proxy        common.Address `json:"erc1155Proxy"`
	Exchange            common.Address `json:"exchange"`
	Coordinator         common.Address `json:"coordinator"`
	CoordinatorRegistry common.Address `json:"coordinatorRegistry"`
	DevUtils            common.Address `json:"devUtils"`
	WETH9               common.Address `json:"weth9"`
	ZRXToken            common.Address `json:"zrxToken"`
}

// NetworkIDToContractAddresses maps networkId to a mapping of contract name to Ethereum address
// on that given network
var NetworkIDToContractAddresses = map[int]ContractAddresses{
<<<<<<< HEAD
	// TODO(albrow): Uncomment these after we have deployed V3 to each network.
	// // Mainnet
	// 1: ContractAddresses{
	// 	ERC20Proxy:          common.HexToAddress("0x95e6f48254609a6ee006f7d493c8e5fb97094cef"),
	// 	ERC721Proxy:         common.HexToAddress("0xefc70a1b18c432bdc64b596838b4d138f6bc6cad"),
	// 	Exchange:            common.HexToAddress("0x080bf510fcbf18b91105470639e9561022937712"),
	// 	Coordinator:         common.HexToAddress("0xa14857e8930acd9a882d33ec20559beb5479c8a6"),
	// 	CoordinatorRegistry: common.HexToAddress("0x45797531b873fd5e519477a070a955764c1a5b07"),
	// 	DevUtils:            common.HexToAddress("0x92d9a4d50190ae04e03914db2ee650124af844e6"),
	// 	WETH9:               common.HexToAddress("0xc02aaa39b223fe8d0a0e5c4f27ead9083c756cc2"),
	// 	ZRXToken:            common.HexToAddress("0xe41d2489571d322189246dafa5ebde1f4699f498"),
	// },
=======
	// Mainnet
	1: ContractAddresses{
		ERC20Proxy:          common.HexToAddress("0x95e6f48254609a6ee006f7d493c8e5fb97094cef"),
		ERC721Proxy:         common.HexToAddress("0xefc70a1b18c432bdc64b596838b4d138f6bc6cad"),
		ERC1155Proxy:        common.HexToAddress("0x7eefbd48fd63d441ec7435d024ec7c5131019add"),
		Exchange:            common.HexToAddress("0x080bf510fcbf18b91105470639e9561022937712"),
		Coordinator:         common.HexToAddress("0xa14857e8930acd9a882d33ec20559beb5479c8a6"),
		CoordinatorRegistry: common.HexToAddress("0x45797531b873fd5e519477a070a955764c1a5b07"),
		DevUtils:            common.HexToAddress("0x92d9a4d50190ae04e03914db2ee650124af844e6"),
		WETH9:               common.HexToAddress("0xc02aaa39b223fe8d0a0e5c4f27ead9083c756cc2"),
		ZRXToken:            common.HexToAddress("0xe41d2489571d322189246dafa5ebde1f4699f498"),
	},
>>>>>>> 03ccf3b6
	// Ropsten
	3: ContractAddresses{
		ERC20Proxy:          common.HexToAddress("0xb1408f4c245a23c31b98d2c626777d4c0d766caa"),
		ERC721Proxy:         common.HexToAddress("0xe654aac058bfbf9f83fcaee7793311dd82f6ddb4"),
<<<<<<< HEAD
		Exchange:            common.HexToAddress("0x725bc2f8c85ed0289d3da79cde3125d33fc1d7e6"),
=======
		ERC1155Proxy:        common.HexToAddress("0x19bb6caa3bc34d39e5a23cedfa3e6c7e7f3c931d"),
		Exchange:            common.HexToAddress("0xbff9493f92a3df4b0429b6d00743b3cfb4c85831"),
>>>>>>> 03ccf3b6
		Coordinator:         common.HexToAddress("0x2ba02e03ee0029311e0f43715307870a3e701b53"),
		CoordinatorRegistry: common.HexToAddress("0x403cc23e88c17c4652fb904784d1af640a6722d9"),
		DevUtils:            common.HexToAddress("0x3dfd5157eec10eb1a357c1074de30787ce92cb43"),
		WETH9:               common.HexToAddress("0xc778417e063141139fce010982780140aa0cd5ab"),
		ZRXToken:            common.HexToAddress("0xff67881f8d12f372d91baae9752eb3631ff0ed00"),
	},
	// Rinkeby
	4: ContractAddresses{
<<<<<<< HEAD
		ERC20Proxy:          common.HexToAddress("0x2f5ae4f6106e89b4147651688a92256885c5f410"),
		ERC721Proxy:         common.HexToAddress("0x7656d773e11ff7383a14dcf09a9c50990481cd10"),
		Exchange:            common.HexToAddress("0x8e1dfaf747b804d041adaed79d68dcef85b8de85"),
=======
		ERC20Proxy:          common.HexToAddress("0x3e809c563c15a295e832e37053798ddc8d6c8dab"),
		ERC721Proxy:         common.HexToAddress("0x8e1ff02637cb5e39f2fa36c14706aa348b065b09"),
		ERC1155Proxy:        common.HexToAddress("0x19bb6caa3bc34d39e5a23cedfa3e6c7e7f3c931d"),
		Exchange:            common.HexToAddress("0xbff9493f92a3df4b0429b6d00743b3cfb4c85831"),
>>>>>>> 03ccf3b6
		Coordinator:         common.HexToAddress("0x2ba02e03ee0029311e0f43715307870a3e701b53"),
		CoordinatorRegistry: common.HexToAddress("0x1084b6a398e47907bae43fec3ff4b677db6e4fee"),
		DevUtils:            common.HexToAddress("0xcfc66b8e75e8f075c3e1d61e6487d73dfe35d808"),
		WETH9:               common.HexToAddress("0xc778417e063141139fce010982780140aa0cd5ab"),
		ZRXToken:            common.HexToAddress("0x8080c7e4b81ecf23aa6f877cfbfd9b0c228c6ffa"),
	},
	// Kovan
	42: ContractAddresses{
		ERC20Proxy:          common.HexToAddress("0xf1ec01d6236d3cd881a0bf0130ea25fe4234003e"),
		ERC721Proxy:         common.HexToAddress("0x2a9127c745688a165106c11cd4d647d2220af821"),
<<<<<<< HEAD
		Exchange:            common.HexToAddress("0x617602cd3f734cf1e028c96b3f54c0489bed8022"),
=======
		ERC1155Proxy:        common.HexToAddress("0x64517fa2b480ba3678a2a3c0cf08ef7fd4fad36f"),
		Exchange:            common.HexToAddress("0x30589010550762d2f0d06f650d8e8b6ade6dbf4b"),
>>>>>>> 03ccf3b6
		Coordinator:         common.HexToAddress("0x2ba02e03ee0029311e0f43715307870a3e701b53"),
		CoordinatorRegistry: common.HexToAddress("0x09fb99968c016a3ff537bf58fb3d9fe55a7975d5"),
		DevUtils:            common.HexToAddress("0x6387a62a340de79f2f0353bd05d9567fe0aca955"),
		WETH9:               common.HexToAddress("0xd0a1e359811322d97991e03f863a0c30c2cf029c"),
		ZRXToken:            common.HexToAddress("0x2002d3812f58e35f0ea1ffbf80a75a38c32175fa"),
	},
	// Ganache snapshot
	50: ContractAddresses{
		ERC20Proxy:          common.HexToAddress("0x1dc4c1cefef38a777b15aa20260a54e584b16c48"),
		ERC721Proxy:         common.HexToAddress("0x1d7022f5b17d2f8b695918fb48fa1089c9f85401"),
		ERC1155Proxy:        common.HexToAddress("0x6a4a62e5a7ed13c361b176a5f62c2ee620ac0df8"),
		Exchange:            common.HexToAddress("0x48bacb9266a570d521063ef5dd96e61686dbe788"),
		Coordinator:         common.HexToAddress("0x0d8b0dd11f5d34ed41d556def5f841900d5b1c6b"),
		CoordinatorRegistry: common.HexToAddress("0x1941ff73d1154774d87521d2d0aaad5d19c8df60"),
		DevUtils:            common.HexToAddress("0x38ef19fdf8e8415f18c307ed71967e19aac28ba1"),
		WETH9:               common.HexToAddress("0x0b1ba0af832d7c05fd64161e0db78e85978e8082"),
		ZRXToken:            common.HexToAddress("0x871dd7c2b4b25e1aa18728e9d5f2af4c4e431f5c"),
	},
}<|MERGE_RESOLUTION|>--- conflicted
+++ resolved
@@ -59,7 +59,6 @@
 // NetworkIDToContractAddresses maps networkId to a mapping of contract name to Ethereum address
 // on that given network
 var NetworkIDToContractAddresses = map[int]ContractAddresses{
-<<<<<<< HEAD
 	// TODO(albrow): Uncomment these after we have deployed V3 to each network.
 	// // Mainnet
 	// 1: ContractAddresses{
@@ -72,30 +71,12 @@
 	// 	WETH9:               common.HexToAddress("0xc02aaa39b223fe8d0a0e5c4f27ead9083c756cc2"),
 	// 	ZRXToken:            common.HexToAddress("0xe41d2489571d322189246dafa5ebde1f4699f498"),
 	// },
-=======
-	// Mainnet
-	1: ContractAddresses{
-		ERC20Proxy:          common.HexToAddress("0x95e6f48254609a6ee006f7d493c8e5fb97094cef"),
-		ERC721Proxy:         common.HexToAddress("0xefc70a1b18c432bdc64b596838b4d138f6bc6cad"),
-		ERC1155Proxy:        common.HexToAddress("0x7eefbd48fd63d441ec7435d024ec7c5131019add"),
-		Exchange:            common.HexToAddress("0x080bf510fcbf18b91105470639e9561022937712"),
-		Coordinator:         common.HexToAddress("0xa14857e8930acd9a882d33ec20559beb5479c8a6"),
-		CoordinatorRegistry: common.HexToAddress("0x45797531b873fd5e519477a070a955764c1a5b07"),
-		DevUtils:            common.HexToAddress("0x92d9a4d50190ae04e03914db2ee650124af844e6"),
-		WETH9:               common.HexToAddress("0xc02aaa39b223fe8d0a0e5c4f27ead9083c756cc2"),
-		ZRXToken:            common.HexToAddress("0xe41d2489571d322189246dafa5ebde1f4699f498"),
-	},
->>>>>>> 03ccf3b6
 	// Ropsten
 	3: ContractAddresses{
 		ERC20Proxy:          common.HexToAddress("0xb1408f4c245a23c31b98d2c626777d4c0d766caa"),
 		ERC721Proxy:         common.HexToAddress("0xe654aac058bfbf9f83fcaee7793311dd82f6ddb4"),
-<<<<<<< HEAD
 		Exchange:            common.HexToAddress("0x725bc2f8c85ed0289d3da79cde3125d33fc1d7e6"),
-=======
 		ERC1155Proxy:        common.HexToAddress("0x19bb6caa3bc34d39e5a23cedfa3e6c7e7f3c931d"),
-		Exchange:            common.HexToAddress("0xbff9493f92a3df4b0429b6d00743b3cfb4c85831"),
->>>>>>> 03ccf3b6
 		Coordinator:         common.HexToAddress("0x2ba02e03ee0029311e0f43715307870a3e701b53"),
 		CoordinatorRegistry: common.HexToAddress("0x403cc23e88c17c4652fb904784d1af640a6722d9"),
 		DevUtils:            common.HexToAddress("0x3dfd5157eec10eb1a357c1074de30787ce92cb43"),
@@ -104,16 +85,10 @@
 	},
 	// Rinkeby
 	4: ContractAddresses{
-<<<<<<< HEAD
 		ERC20Proxy:          common.HexToAddress("0x2f5ae4f6106e89b4147651688a92256885c5f410"),
 		ERC721Proxy:         common.HexToAddress("0x7656d773e11ff7383a14dcf09a9c50990481cd10"),
+		ERC1155Proxy:        common.HexToAddress("0x19bb6caa3bc34d39e5a23cedfa3e6c7e7f3c931d"),
 		Exchange:            common.HexToAddress("0x8e1dfaf747b804d041adaed79d68dcef85b8de85"),
-=======
-		ERC20Proxy:          common.HexToAddress("0x3e809c563c15a295e832e37053798ddc8d6c8dab"),
-		ERC721Proxy:         common.HexToAddress("0x8e1ff02637cb5e39f2fa36c14706aa348b065b09"),
-		ERC1155Proxy:        common.HexToAddress("0x19bb6caa3bc34d39e5a23cedfa3e6c7e7f3c931d"),
-		Exchange:            common.HexToAddress("0xbff9493f92a3df4b0429b6d00743b3cfb4c85831"),
->>>>>>> 03ccf3b6
 		Coordinator:         common.HexToAddress("0x2ba02e03ee0029311e0f43715307870a3e701b53"),
 		CoordinatorRegistry: common.HexToAddress("0x1084b6a398e47907bae43fec3ff4b677db6e4fee"),
 		DevUtils:            common.HexToAddress("0xcfc66b8e75e8f075c3e1d61e6487d73dfe35d808"),
@@ -124,12 +99,8 @@
 	42: ContractAddresses{
 		ERC20Proxy:          common.HexToAddress("0xf1ec01d6236d3cd881a0bf0130ea25fe4234003e"),
 		ERC721Proxy:         common.HexToAddress("0x2a9127c745688a165106c11cd4d647d2220af821"),
-<<<<<<< HEAD
 		Exchange:            common.HexToAddress("0x617602cd3f734cf1e028c96b3f54c0489bed8022"),
-=======
 		ERC1155Proxy:        common.HexToAddress("0x64517fa2b480ba3678a2a3c0cf08ef7fd4fad36f"),
-		Exchange:            common.HexToAddress("0x30589010550762d2f0d06f650d8e8b6ade6dbf4b"),
->>>>>>> 03ccf3b6
 		Coordinator:         common.HexToAddress("0x2ba02e03ee0029311e0f43715307870a3e701b53"),
 		CoordinatorRegistry: common.HexToAddress("0x09fb99968c016a3ff537bf58fb3d9fe55a7975d5"),
 		DevUtils:            common.HexToAddress("0x6387a62a340de79f2f0353bd05d9567fe0aca955"),
